--- conflicted
+++ resolved
@@ -16,12 +16,8 @@
     collections::HashMap,
     fs::{self, File},
     io,
-<<<<<<< HEAD
-    path::PathBuf,
-=======
     io::Write,
     path::{Path, PathBuf},
->>>>>>> 923049a8
 };
 
 use anyhow::{anyhow, Context, Result};
@@ -33,10 +29,6 @@
 
 use super::{AccountQuery, BlockQuery, MutProvider, ProofQuery, Provider, StorageQuery};
 
-<<<<<<< HEAD
-#[serde_as]
-=======
->>>>>>> 923049a8
 #[derive(Clone, Default, Deserialize, Serialize)]
 pub struct FileProvider {
     #[serde(skip)]
@@ -62,7 +54,34 @@
     storage: HashMap<StorageQuery, H256>,
 }
 
-<<<<<<< HEAD
+/// A serde helper to serialize a HashMap into a vector sorted by key
+mod ordered_map {
+    use std::{collections::HashMap, hash::Hash};
+
+    use serde::{Deserialize, Deserializer, Serialize, Serializer};
+
+    pub fn serialize<S, K, V>(map: &HashMap<K, V>, serializer: S) -> Result<S::Ok, S::Error>
+    where
+        S: Serializer,
+        K: Ord + Serialize,
+        V: Serialize,
+    {
+        let mut vec: Vec<(_, _)> = map.iter().collect();
+        vec.sort_unstable_by_key(|&(k, _)| k);
+        vec.serialize(serializer)
+    }
+
+    pub fn deserialize<'de, D, K, V>(deserializer: D) -> Result<HashMap<K, V>, D::Error>
+    where
+        D: Deserializer<'de>,
+        K: Eq + Hash + Deserialize<'de>,
+        V: Deserialize<'de>,
+    {
+        let vec = Vec::<(_, _)>::deserialize(deserializer)?;
+        Ok(vec.into_iter().collect())
+    }
+}
+
 impl FileProvider {
     /// Creates a new [FileProvider]. If the file exists, it will be read and
     /// deserialized. Otherwise, a new file will be created when saved.
@@ -85,58 +104,6 @@
         }
     }
 
-=======
-/// A serde helper to serialize a HashMap into a vector sorted by key
-mod ordered_map {
-    use std::{collections::HashMap, hash::Hash};
-
-    use serde::{Deserialize, Deserializer, Serialize, Serializer};
-
-    pub fn serialize<S, K, V>(map: &HashMap<K, V>, serializer: S) -> Result<S::Ok, S::Error>
-    where
-        S: Serializer,
-        K: Ord + Serialize,
-        V: Serialize,
-    {
-        let mut vec: Vec<(_, _)> = map.iter().collect();
-        vec.sort_unstable_by_key(|&(k, _)| k);
-        vec.serialize(serializer)
-    }
-
-    pub fn deserialize<'de, D, K, V>(deserializer: D) -> Result<HashMap<K, V>, D::Error>
-    where
-        D: Deserializer<'de>,
-        K: Eq + Hash + Deserialize<'de>,
-        V: Deserialize<'de>,
-    {
-        let vec = Vec::<(_, _)>::deserialize(deserializer)?;
-        Ok(vec.into_iter().collect())
-    }
-}
-
-impl FileProvider {
-    /// Creates a new [FileProvider]. If the file exists, it will be read and
-    /// deserialized. Otherwise, a new file will be created when saved.
-    pub fn new(file_path: PathBuf) -> Result<Self> {
-        match FileProvider::read(file_path.clone()) {
-            Ok(provider) => Ok(provider),
-            Err(err) => match err.downcast_ref::<io::Error>() {
-                Some(io_err) if io_err.kind() == io::ErrorKind::NotFound => {
-                    // create the file and directory if it doesn't exist
-                    if let Some(parent) = file_path.parent() {
-                        fs::create_dir_all(parent)?;
-                    }
-                    Ok(FileProvider {
-                        file_path,
-                        ..Default::default()
-                    })
-                }
-                _ => Err(err),
-            },
-        }
-    }
-
->>>>>>> 923049a8
     fn read(file_path: PathBuf) -> Result<Self> {
         let f = File::open(&file_path)?;
         let mut out: Self = serde_json::from_reader(GzDecoder::new(f))?;
@@ -145,31 +112,20 @@
 
         Ok(out)
     }
-}
-
-impl Provider for FileProvider {
-    fn save(&self) -> Result<()> {
+
+    pub fn save_to_file(&self, file_path: &Path) -> Result<()> {
         if self.dirty {
-<<<<<<< HEAD
-            let f = File::create(&self.file_path)
-                .with_context(|| format!("Failed to create '{}'", self.file_path.display()))?;
-            let mut encoder = GzEncoder::new(f, Compression::best());
-            serde_json::to_writer(&mut encoder, &self)?;
-=======
             let mut encoder = flate2::write::GzEncoder::new(
                 File::create(file_path)
                     .with_context(|| format!("Failed to create '{}'", file_path.display()))?,
                 flate2::Compression::best(),
             );
             encoder.write_all(&serde_json::to_vec(self)?)?;
->>>>>>> 923049a8
             encoder.finish()?;
         }
 
         Ok(())
     }
-<<<<<<< HEAD
-=======
 }
 
 impl Provider for FileProvider {
@@ -184,7 +140,6 @@
 
         Ok(())
     }
->>>>>>> 923049a8
 
     fn get_full_block(&mut self, query: &BlockQuery) -> Result<Block<Transaction>> {
         match self.full_blocks.get(query) {
