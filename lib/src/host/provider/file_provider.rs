--- conflicted
+++ resolved
@@ -28,12 +28,8 @@
 
 use super::{AccountQuery, BlockQuery, MutProvider, ProofQuery, Provider, StorageQuery};
 
-<<<<<<< HEAD
-#[derive(Clone, Deserialize, Serialize)]
-=======
-#[serde_as]
+
 #[derive(Clone, Default, Deserialize, Serialize)]
->>>>>>> 1370975b
 pub struct FileProvider {
     #[serde(skip)]
     file_path: PathBuf,
