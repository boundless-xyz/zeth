// Copyright 2023 RISC Zero, Inc.
//
// Licensed under the Apache License, Version 2.0 (the "License");
// you may not use this file except in compliance with the License.
// You may obtain a copy of the License at
//
//     http://www.apache.org/licenses/LICENSE-2.0
//
// Unless required by applicable law or agreed to in writing, software
// distributed under the License is distributed on an "AS IS" BASIS,
// WITHOUT WARRANTIES OR CONDITIONS OF ANY KIND, either express or implied.
// See the License for the specific language governing permissions and
// limitations under the License.

extern crate core;

#[cfg(not(target_os = "zkvm"))]
pub mod host;

pub mod builder;
pub mod consts;
pub mod input;
pub mod mem_db;
<<<<<<< HEAD
pub mod optimism;
pub mod preparation;
=======
>>>>>>> 3e705930

pub use zeth_primitives::transactions::{ethereum::EthereumTxEssence, optimism::OptimismTxEssence};

/// call forget only if running inside the guest
pub fn guest_mem_forget<T>(_t: T) {
    // #[cfg(target_os = "zkvm")]
    // core::mem::forget(_t)
}<|MERGE_RESOLUTION|>--- conflicted
+++ resolved
@@ -21,11 +21,7 @@
 pub mod consts;
 pub mod input;
 pub mod mem_db;
-<<<<<<< HEAD
 pub mod optimism;
-pub mod preparation;
-=======
->>>>>>> 3e705930
 
 pub use zeth_primitives::transactions::{ethereum::EthereumTxEssence, optimism::OptimismTxEssence};
 
