// Copyright 2024 RISC Zero, Inc.
//
// Licensed under the Apache License, Version 2.0 (the "License");
// you may not use this file except in compliance with the License.
// You may obtain a copy of the License at
//
//     http://www.apache.org/licenses/LICENSE-2.0
//
// Unless required by applicable law or agreed to in writing, software
// distributed under the License is distributed on an "AS IS" BASIS,
// WITHOUT WARRANTIES OR CONDITIONS OF ANY KIND, either express or implied.
// See the License for the specific language governing permissions and
// limitations under the License.

use core::iter::once;

use alloy_sol_types::{sol, SolInterface};
use anyhow::{bail, ensure, Context, Result};
#[cfg(not(target_os = "zkvm"))]
use log::info;
use serde::{Deserialize, Serialize};
use zeth_primitives::{
    batch::Batch,
    keccak::keccak,
    transactions::{
        ethereum::TransactionKind,
        optimism::{OptimismTxEssence, TxEssenceOptimismDeposited},
        Transaction, TxEssence,
    },
    trie::MptNode,
    uint, Address, BlockHash, BlockNumber, FixedBytes, RlpBytes, B256, U256,
};

use crate::{
    consts::ONE,
    optimism::{
        batcher::{Batcher, BlockId, L2BlockInfo},
        batcher_db::BatcherDb,
        config::ChainConfig,
    },
};

pub mod batcher;
pub mod batcher_channel;
pub mod batcher_db;
pub mod config;
pub mod deposits;
pub mod system_config;

sol! {
    /// The values stored by the L1 Attributes Predeployed Contract.
    #[derive(Debug)]
    interface OpSystemInfo {
        function setL1BlockValues(
            /// L1 block attributes.
            uint64 number,
            uint64 timestamp,
            uint256 basefee,
            bytes32 hash,
            /// Sequence number in the current epoch.
            uint64 sequence_number,
            /// A versioned hash of the current authorized batcher sender.
            bytes32 batcher_hash,
            /// The L1 fee overhead to apply to L1 cost computation of transactions.
            uint256 l1_fee_overhead,
            /// The L1 fee scalar to apply to L1 cost computation of transactions.
            uint256 l1_fee_scalar
        );
    }
}

/// Represents the input for the derivation process.
#[derive(Debug, Clone, Deserialize, Serialize)]
pub struct DeriveInput<D> {
    /// Database containing the blocks.
    pub db: D,
    /// Block number of the L2 head.
    pub op_head_block_no: u64,
    /// Block count for the operation.
    pub op_derive_block_count: u64,
}

/// Represents the output of the derivation process.
#[derive(Debug, Clone, Deserialize, Eq, PartialEq, Serialize)]
pub struct DeriveOutput {
    /// Ethereum tail block.
    pub eth_tail: (BlockNumber, BlockHash),
    /// Optimism head block.
    pub op_head: (BlockNumber, BlockHash),
    /// Derived Optimism blocks.
    pub derived_op_blocks: Vec<(BlockNumber, BlockHash)>,
}

/// Implementation of the actual derivation process.
pub struct DeriveMachine<D> {
    /// Input for the derivation process.
    pub derive_input: DeriveInput<D>,

    op_head_block_hash: BlockHash,
    op_block_no: u64,
    op_block_seq_no: u64,
    op_batcher: Batcher,
}

impl<D: BatcherDb> DeriveMachine<D> {
    /// Creates a new instance of DeriveMachine.
    pub fn new(chain_config: &ChainConfig, mut derive_input: DeriveInput<D>) -> Result<Self> {
        derive_input.db.validate()?;

        let op_block_no = derive_input.op_head_block_no;

        // read system config from op_head (seq_no/epoch_no..etc)
        let op_head = derive_input.db.get_full_op_block(op_block_no)?;
        let op_head_block_hash = op_head.block_header.hash();

        #[cfg(not(target_os = "zkvm"))]
        info!(
            "Fetched Op head (block no {}) {}",
            op_block_no, op_head_block_hash
        );

        // the first transaction in a block MUST be a L1 attributes deposited transaction
        let l1_attributes_tx = &op_head
            .transactions
            .first()
            .context("block is empty")?
            .essence;
        if let Err(err) = validate_l1_attributes_deposited_tx(chain_config, l1_attributes_tx) {
            bail!(
                "First transaction in block is not a valid L1 attributes deposited transaction: {}",
                err
            )
        }
        // decode the L1 attributes deposited transaction
        let set_l1_block_values = {
            let call = OpSystemInfo::OpSystemInfoCalls::abi_decode(l1_attributes_tx.data(), true)
                .context("invalid L1 attributes data")?;
            match call {
                OpSystemInfo::OpSystemInfoCalls::setL1BlockValues(x) => x,
            }
        };

        let op_block_seq_no = set_l1_block_values.sequence_number;

        // check that the correct L1 block is in the database
        let eth_block_no = set_l1_block_values.number;
        let eth_head = derive_input.db.get_full_eth_block(eth_block_no)?;
        ensure!(
            eth_head.block_header.hash() == set_l1_block_values.hash,
            "Ethereum head block hash mismatch"
        );
        #[cfg(not(target_os = "zkvm"))]
        info!(
            "Fetched Eth head (block no {}) {}",
            eth_block_no, set_l1_block_values.hash
        );

        let op_batcher = {
            // copy the chain config and update the system config
            let mut op_chain_config = chain_config.clone();
            op_chain_config.system_config.batch_sender =
                Address::from_slice(&set_l1_block_values.batcher_hash.as_slice()[12..]);
            op_chain_config.system_config.l1_fee_overhead = set_l1_block_values.l1_fee_overhead;
            op_chain_config.system_config.l1_fee_scalar = set_l1_block_values.l1_fee_scalar;

            Batcher::new(
                op_chain_config,
                L2BlockInfo {
                    hash: op_head_block_hash,
                    timestamp: op_head.block_header.timestamp.try_into().unwrap(),
                    l1_origin: BlockId {
                        number: set_l1_block_values.number,
                        hash: set_l1_block_values.hash,
                    },
                },
                &eth_head,
            )?
        };

        Ok(DeriveMachine {
            derive_input,
            op_head_block_hash,
            op_block_no,
            op_block_seq_no,
            op_batcher,
        })
    }

    pub fn derive(&mut self) -> Result<DeriveOutput> {
        let target_block_no =
            self.derive_input.op_head_block_no + self.derive_input.op_derive_block_count;

        let mut derived_op_blocks = Vec::new();
        let mut process_next_eth_block = false;

        while self.op_block_no < target_block_no {
            #[cfg(not(target_os = "zkvm"))]
            info!(
                "op_block_no = {}, eth_block_no = {}",
                self.op_block_no, self.op_batcher.state.current_l1_block_number
            );

            // Process next Eth block. We do this on every iteration, except the first iteration.
            // (The first iteration is handled by Batcher::new().)
            if process_next_eth_block {
                let eth_block = self
                    .derive_input
                    .db
                    .get_full_eth_block(self.op_batcher.state.current_l1_block_number + 1)
                    .context("block not found")?;

                self.op_batcher
                    .process_l1_block(&eth_block)
                    .context("failed to create batcher transactions")?;
            }
            process_next_eth_block = true;

            // Process batches
            while let Some(op_batch) = self.op_batcher.read_batch()? {
                // Process the batch
                self.op_block_no += 1;

                #[cfg(not(target_os = "zkvm"))]
                info!(
                    "Read batch for Op block {}: timestamp={}, epoch={}, tx count={}, parent hash={:?}",
                    self.op_block_no,
                    op_batch.0.timestamp,
                    op_batch.0.epoch_num,
                    op_batch.0.transactions.len(),
                    op_batch.0.parent_hash,
                );

                // Update sequence number (and fetch deposits if start of new epoch)
                let l2_safe_head = &self.op_batcher.state.safe_head;
                let deposits = if l2_safe_head.l1_origin.number != op_batch.0.epoch_num {
                    self.op_block_seq_no = 0;
                    self.op_batcher.state.do_next_epoch()?;

                    self.op_batcher
                        .state
                        .epoch
                        .deposits
                        .iter()
                        .map(|tx| tx.to_rlp())
                        .collect()
                } else {
                    self.op_block_seq_no += 1;

                    Vec::new()
                };

                // obtain verified op block header
                let new_op_head = {
                    // load the next op block header
                    let new_op_head = self
                        .derive_input
                        .db
                        .get_op_block_header(self.op_block_no)
                        .context("op block not found")?;

<<<<<<< HEAD
                    // Verify that the op block header loaded from the DB matches the payload
                    // attributes of the batch.
                    ensure!(
                        new_op_head.parent_hash == self.op_batcher.state.safe_head.hash,
                        "Invalid op block parent hash"
                    );
                    ensure!(
                        new_op_head.beneficiary == self.op_batcher.config.sequencer_fee_vault,
                        "Invalid op block beneficiary"
                    );
                    ensure!(
                        new_op_head.gas_limit == self.op_batcher.config.system_config.gas_limit,
                        "Invalid op block gas limit"
=======
                    // Verify new op head has the expected parent
                    ensure!(
                        new_op_head.parent_hash == self.op_batcher.state.safe_head.hash,
                        "Invalid op block parent hash"
>>>>>>> 3a999830
                    );
                    ensure!(
                        new_op_head.timestamp == U256::from(op_batch.essence.timestamp),
                        "Invalid op block timestamp"
                    );
                    ensure!(
                        new_op_head.extra_data.is_empty(),
                        "Invalid op block extra data"
                    );

                    // verify that the new op head mix hash matches the mix hash of the L1 block
                    {
                        let l1_epoch_header = self
                            .derive_input
                            .db
                            .get_full_eth_block(op_batch.essence.epoch_num)
                            .context("eth block not found")?
                            .block_header
                            .clone();
                        ensure!(
                            new_op_head.mix_hash == l1_epoch_header.mix_hash,
                            "Invalid op block mix hash"
                        );
                    }

                    // verify that the new op head transactions match the batch transactions
                    {
                        // From the spec:
                        // The first transaction MUST be a L1 attributes deposited transaction,
                        // followed by an array of zero-or-more user-deposited transactions.
                        let l1_attributes_tx = self.derive_l1_attributes_deposited_tx(&op_batch);
                        let derived_transactions = once(l1_attributes_tx.to_rlp())
                            .chain(deposits)
                            .chain(op_batch.0.transactions.iter().map(|tx| tx.to_vec()))
                            .enumerate();

                        let mut tx_trie = MptNode::default();
                        for (tx_no, tx) in derived_transactions {
                            let trie_key = tx_no.to_rlp();
                            tx_trie.insert(&trie_key, tx)?;
                        }
<<<<<<< HEAD

                        ensure!(
                            tx_trie.hash() == new_op_head.transactions_root,
                            "Invalid op block transactions"
=======
                        ensure!(
                            tx_trie.hash() == new_op_head.transactions_root,
                            "Invalid op block transaction data! Transaction trie root does not match"
>>>>>>> 3a999830
                        );
                    }

                    ensure!(
                        new_op_head.withdrawals_root.is_none(),
                        "Invalid op block withdrawals"
                    );

                    new_op_head
                };

                let new_op_head_hash = new_op_head.hash();

                #[cfg(not(target_os = "zkvm"))]
                info!(
                    "Derived Op block {} w/ hash {}",
                    new_op_head.number, new_op_head_hash
                );

                self.op_batcher.state.safe_head = L2BlockInfo {
                    hash: new_op_head_hash,
                    timestamp: new_op_head.timestamp.try_into().unwrap(),
                    l1_origin: BlockId {
                        number: self.op_batcher.state.epoch.number,
                        hash: self.op_batcher.state.epoch.hash,
                    },
                };

                derived_op_blocks.push((new_op_head.number, new_op_head_hash));

                if self.op_block_no == target_block_no {
                    break;
                }
            }
        }

        Ok(DeriveOutput {
            eth_tail: (
                self.op_batcher.state.current_l1_block_number,
                self.op_batcher.state.current_l1_block_hash,
            ),
            op_head: (self.derive_input.op_head_block_no, self.op_head_block_hash),
            derived_op_blocks,
        })
    }

    fn derive_l1_attributes_deposited_tx(
        &mut self,
        op_batch: &Batch,
    ) -> Transaction<OptimismTxEssence> {
        let batcher_hash = {
            let all_zero: FixedBytes<12> = FixedBytes::ZERO;
            all_zero.concat_const::<20, 32>(self.op_batcher.config.system_config.batch_sender.0)
        };

        let set_l1_block_values =
            OpSystemInfo::OpSystemInfoCalls::setL1BlockValues(OpSystemInfo::setL1BlockValuesCall {
                number: self.op_batcher.state.epoch.number,
                timestamp: self.op_batcher.state.epoch.timestamp,
                basefee: self.op_batcher.state.epoch.base_fee_per_gas,
                hash: self.op_batcher.state.epoch.hash,
                sequence_number: self.op_block_seq_no,
                batcher_hash,
                l1_fee_overhead: self.op_batcher.config.system_config.l1_fee_overhead,
                l1_fee_scalar: self.op_batcher.config.system_config.l1_fee_scalar,
            });

        let source_hash: B256 = {
            let l1_block_hash = op_batch.0.epoch_hash.0;
            let seq_number = U256::from(self.op_block_seq_no).to_be_bytes::<32>();
            let source_hash_sequencing = keccak([l1_block_hash, seq_number].concat());
            keccak([ONE.to_be_bytes::<32>(), source_hash_sequencing].concat()).into()
        };
        let config = &self.op_batcher.config;

        Transaction {
            essence: OptimismTxEssence::OptimismDeposited(TxEssenceOptimismDeposited {
                source_hash,
                from: config.l1_attributes_depositor,
                to: TransactionKind::Call(config.l1_attributes_contract),
                mint: Default::default(),
                value: Default::default(),
                gas_limit: uint!(1_000_000_U256),
                is_system_tx: false,
                data: set_l1_block_values.abi_encode().into(),
            }),
            signature: Default::default(),
        }
    }
}

fn validate_l1_attributes_deposited_tx(config: &ChainConfig, tx: &OptimismTxEssence) -> Result<()> {
    match tx {
        OptimismTxEssence::Ethereum(_) => {
            bail!("No Optimism deposit transaction");
        }
        OptimismTxEssence::OptimismDeposited(op) => {
            ensure!(
                op.from == config.l1_attributes_depositor,
                "Invalid from address"
            );
            ensure!(
                matches!(op.to, TransactionKind::Call(addr) if addr == config.l1_attributes_contract),
                "Invalid to address"
            );
            ensure!(op.mint == U256::ZERO, "Invalid mint value");
            ensure!(op.value == U256::ZERO, "Invalid value");
            ensure!(op.gas_limit == uint!(1_000_000_U256), "Invalid gas limit");
            ensure!(!op.is_system_tx, "Invalid is_system_tx value");
        }
    }

    Ok(())
}<|MERGE_RESOLUTION|>--- conflicted
+++ resolved
@@ -258,7 +258,6 @@
                         .get_op_block_header(self.op_block_no)
                         .context("op block not found")?;
 
-<<<<<<< HEAD
                     // Verify that the op block header loaded from the DB matches the payload
                     // attributes of the batch.
                     ensure!(
@@ -272,12 +271,6 @@
                     ensure!(
                         new_op_head.gas_limit == self.op_batcher.config.system_config.gas_limit,
                         "Invalid op block gas limit"
-=======
-                    // Verify new op head has the expected parent
-                    ensure!(
-                        new_op_head.parent_hash == self.op_batcher.state.safe_head.hash,
-                        "Invalid op block parent hash"
->>>>>>> 3a999830
                     );
                     ensure!(
                         new_op_head.timestamp == U256::from(op_batch.essence.timestamp),
@@ -319,16 +312,10 @@
                             let trie_key = tx_no.to_rlp();
                             tx_trie.insert(&trie_key, tx)?;
                         }
-<<<<<<< HEAD
 
                         ensure!(
                             tx_trie.hash() == new_op_head.transactions_root,
                             "Invalid op block transactions"
-=======
-                        ensure!(
-                            tx_trie.hash() == new_op_head.transactions_root,
-                            "Invalid op block transaction data! Transaction trie root does not match"
->>>>>>> 3a999830
                         );
                     }
 
