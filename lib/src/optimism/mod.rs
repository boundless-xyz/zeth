--- conflicted
+++ resolved
@@ -16,11 +16,6 @@
 
 use alloy_sol_types::{sol, SolInterface};
 use anyhow::{bail, ensure, Context, Result};
-<<<<<<< HEAD
-#[cfg(not(target_os = "zkvm"))]
-use log::{debug, info};
-=======
->>>>>>> d2ab2f60
 #[cfg(target_os = "zkvm")]
 use risc0_zkvm::{guest::env, serde::to_vec, sha::Digest};
 use serde::{Deserialize, Serialize};
@@ -30,7 +25,7 @@
     block::Header,
     keccak::keccak,
     transactions::{
-        ethereum::{EthereumTxEssence, TransactionKind},
+        ethereum::TransactionKind,
         optimism::{OptimismTxEssence, TxEssenceOptimismDeposited},
         Transaction, TxEssence,
     },
@@ -40,19 +35,12 @@
 
 #[cfg(not(target_os = "zkvm"))]
 use crate::{
+    consts::OP_MAINNET_CHAIN_SPEC,
     builder::{BlockBuilderStrategy, OptimismStrategy},
-<<<<<<< HEAD
-    host::{preflight::Preflight, provider_db::ProviderDb, ProviderFactory},
-};
-use crate::{
-    consts::{ONE, OP_MAINNET_CHAIN_SPEC},
-=======
-    consts::OP_MAINNET_CHAIN_SPEC,
     host::{preflight::Preflight, provider_db::ProviderDb, ProviderFactory},
 };
 use crate::{
     consts::ONE,
->>>>>>> d2ab2f60
     input::{BlockBuildInput, StateInput},
     optimism::{
         batcher::{Batcher, BlockId, L2BlockInfo},
@@ -152,16 +140,10 @@
         let op_head_block_hash = op_head.block_header.hash();
 
         #[cfg(not(target_os = "zkvm"))]
-<<<<<<< HEAD
-        debug!(
-            "Fetched Op head (block no {}) {}",
-            derive_input.op_head_block_no, op_head_block_hash
-=======
         log::debug!(
             "Fetched Op head (block no {}) {}",
             derive_input.op_head_block_no,
             op_head_block_hash
->>>>>>> d2ab2f60
         );
 
         // the first transaction in a block MUST be a L1 attributes deposited transaction
@@ -195,11 +177,7 @@
             "Ethereum head block hash mismatch"
         );
         #[cfg(not(target_os = "zkvm"))]
-<<<<<<< HEAD
-        debug!(
-=======
         log::debug!(
->>>>>>> d2ab2f60
             "Fetched Eth head (block no {}) {}",
             eth_block_no,
             set_l1_block_values.hash
@@ -291,11 +269,7 @@
                 // Process the batch
 
                 #[cfg(not(target_os = "zkvm"))]
-<<<<<<< HEAD
-                debug!(
-=======
                 log::debug!(
->>>>>>> d2ab2f60
                     "Read batch for Op block {}: timestamp={}, epoch={}, tx count={}, parent hash={:?}",
                     self.op_head_block_header.number + 1,
                     op_batch.0.timestamp,
@@ -334,28 +308,6 @@
                     .0
                     .transactions
                     .iter()
-<<<<<<< HEAD
-                    .map(|tx| Transaction::decode_strict(&mut tx.as_ref()))
-                    .filter_map(|tx| {
-                        #[cfg(not(target_os = "zkvm"))]
-                        if let Err(err) = &tx {
-                            log::warn!("Failed to decode transaction: {:?}", err);
-                        }
-                        tx.ok()
-                    })
-                    // We always assume that chain id exists here
-                    .map(
-                        |mut tx: Transaction<OptimismTxEssence>| match &mut tx.essence {
-                            OptimismTxEssence::Ethereum(EthereumTxEssence::Legacy(essence)) => {
-                                if essence.chain_id.is_none() {
-                                    essence.chain_id = Some(OP_MAINNET_CHAIN_SPEC.chain_id())
-                                }
-                                tx
-                            }
-                            _ => tx,
-                        },
-                    )
-=======
                     .filter_map(|raw_tx| {
                         match Transaction::<OptimismTxEssence>::decode_bytes(raw_tx) {
                             Ok(tx) => Some(tx),
@@ -366,7 +318,6 @@
                             }
                         }
                     })
->>>>>>> d2ab2f60
                     .collect();
 
                 let derived_transactions: Vec<_> = once(l1_attributes_tx)
@@ -375,21 +326,12 @@
                     .collect();
                 let derived_transactions_rlp = derived_transactions
                     .iter()
-<<<<<<< HEAD
-                    .map(|tx| tx.to_rlp())
-=======
                     .map(alloy_rlp::encode)
->>>>>>> d2ab2f60
                     .enumerate();
 
                 let mut tx_trie = MptNode::default();
                 for (tx_no, tx) in derived_transactions_rlp {
-<<<<<<< HEAD
-                    let trie_key = tx_no.to_rlp();
-                    tx_trie.insert(&trie_key, tx)?;
-=======
                     tx_trie.insert(&alloy_rlp::encode(tx_no), tx)?;
->>>>>>> d2ab2f60
                 }
 
                 let new_op_head_input = BlockBuildInput {
@@ -467,71 +409,23 @@
                     output
                 };
 
-<<<<<<< HEAD
-=======
                 // Ensure that the output came from the expected input
                 ensure!(
                     new_op_head_input.state_input.hash() == op_block_output.state_input_hash(),
                     "Invalid state input hash"
                 );
->>>>>>> d2ab2f60
                 match op_block_output {
                     BlockBuildOutput::SUCCESS {
                         hash: new_block_hash,
                         head: new_block_head,
                         ..
                     } => {
-<<<<<<< HEAD
-                        // Verify that the built op block matches the payload attributes of the
-                        // batch.
-                        ensure!(
-                            new_block_head.parent_hash == self.op_batcher.state.safe_head.hash,
-                            "Invalid op block parent hash"
-                        );
-                        ensure!(
-                            new_block_head.beneficiary
-                                == self.op_batcher.config.sequencer_fee_vault,
-                            "Invalid op block beneficiary"
-                        );
-                        ensure!(
-                            new_block_head.gas_limit
-                                == self.op_batcher.config.system_config.gas_limit,
-                            "Invalid op block gas limit"
-                        );
-                        ensure!(
-                            new_block_head.timestamp == U256::from(op_batch.0.timestamp),
-                            "Invalid op block timestamp"
-                        );
-                        ensure!(
-                            new_block_head.extra_data.is_empty(),
-                            "Invalid op block extra data"
-                        );
-                        ensure!(
-                            new_block_head.mix_hash == l1_epoch_header_mix_hash,
-                            "Invalid op block mix hash"
-                        );
-                        ensure!(
-                            tx_trie.hash() == new_block_head.transactions_root,
-                            "Invalid op block transactions"
-                        );
-                        ensure!(
-                            new_block_head.withdrawals_root.is_none(),
-                            "Invalid op block withdrawals"
-                        );
-
-                        // obtain verified op block header
-                        #[cfg(not(target_os = "zkvm"))]
-                        info!(
-                            "Derived Op block {} w/ hash {}",
-                            new_block_head.number, new_block_hash
-=======
                         // obtain verified op block header
                         #[cfg(not(target_os = "zkvm"))]
                         log::info!(
                             "Derived Op block {} w/ hash {}",
                             new_block_head.number,
                             new_block_hash
->>>>>>> d2ab2f60
                         );
 
                         self.op_batcher.state.safe_head = L2BlockInfo {
@@ -553,21 +447,9 @@
                             break;
                         }
                     }
-<<<<<<< HEAD
-                    BlockBuildOutput::FAILURE {
-                        state_input_hash: bad_input_hash,
-                    } => {
-                        #[cfg(not(target_os = "zkvm"))]
-                        log::warn!("Failed to build block from batch");
-                        ensure!(
-                            new_op_head_input.state_input.hash() == bad_input_hash,
-                            "Invalid input partial hash"
-                        );
-=======
                     BlockBuildOutput::FAILURE { .. } => {
                         #[cfg(not(target_os = "zkvm"))]
                         log::warn!("Failed to build block from batch");
->>>>>>> d2ab2f60
                     }
                 };
             }
