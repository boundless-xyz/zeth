--- conflicted
+++ resolved
@@ -312,15 +312,10 @@
 
         let mut channel_data = decompressed.as_slice();
         while !channel_data.is_empty() {
-<<<<<<< HEAD
             let mut batch = Batch::decode(&mut channel_data)
                 .map_err(|e| anyhow!(AlloyRlpError::from(e)))
                 .context("failed to decode batch data")?;
             batch.inclusion_block_number = l1_block_number;
-=======
-            let batch = Batch::decode(&mut channel_data)
-                .with_context(|| format!("failed to decode batch {}", batches.len()))?;
->>>>>>> 6867af4e
 
             batches.push(BatchWithInclusion {
                 essence: batch.0,
@@ -341,7 +336,6 @@
         //  types of attack (where a small compressed input decompresses to a humongous amount
         //  of data). If the decompressed data exceeds the limit, things proceeds as though the
         //  channel contained only the first MAX_RLP_BYTES_PER_CHANNEL decompressed bytes."
-<<<<<<< HEAD
         let mut decompressed = Vec::new();
         Decoder::new(compressed.as_slice())
             .map_err(|e| anyhow!(Core2Error::from(e)))?
@@ -349,12 +343,6 @@
             .read_to_end(&mut decompressed)
             .map_err(|e| anyhow!(Core2Error::from(e)))
             .context("failed to decompress")?;
-=======
-        let mut buf = Vec::new();
-        Decoder::new(data)?
-            .take(MAX_RLP_BYTES_PER_CHANNEL)
-            .read_to_end(&mut buf)?;
->>>>>>> 6867af4e
 
         Ok(buf)
     }
