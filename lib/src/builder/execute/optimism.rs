--- conflicted
+++ resolved
@@ -12,10 +12,7 @@
 // See the License for the specific language governing permissions and
 // limitations under the License.
 
-<<<<<<< HEAD
 use alloc::{format, vec::Vec};
-=======
->>>>>>> 6867af4e
 use core::{fmt::Debug, mem::take};
 
 use anyhow::{anyhow, bail, Context, Result};
@@ -36,6 +33,7 @@
         TxEssence,
     },
     trie::MptNode,
+    Bloom, Bytes, RlpBytes,
     Bloom, Bytes, RlpBytes,
 };
 
