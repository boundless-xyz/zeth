--- conflicted
+++ resolved
@@ -78,39 +78,27 @@
                 )
                 .unwrap();
 
-<<<<<<< HEAD
             trace!("Block no. {}", header.number);
             trace!("  EVM spec ID: {:?}", spec_id);
             trace!("  Timestamp: {}", dt);
-            trace!("  Transactions: {}", block_builder.input.transactions.len());
-            trace!("  Withdrawals: {}", block_builder.input.withdrawals.len());
-            trace!("  Fee Recipient: {:?}", block_builder.input.beneficiary);
-            trace!("  Gas limit: {}", block_builder.input.gas_limit);
-            trace!("  Base fee per gas: {}", header.base_fee_per_gas);
-            trace!("  Extra data: {:?}", block_builder.input.extra_data);
-=======
-            info!("Block no. {}", header.number);
-            info!("  EVM spec ID: {:?}", spec_id);
-            info!("  Timestamp: {}", dt);
-            info!(
+            trace!(
                 "  Transactions: {}",
                 block_builder.input.state_input.transactions.len()
             );
-            info!(
+            trace!(
                 "  Withdrawals: {}",
                 block_builder.input.state_input.withdrawals.len()
             );
-            info!(
+            trace!(
                 "  Fee Recipient: {:?}",
                 block_builder.input.state_input.beneficiary
             );
-            info!("  Gas limit: {}", block_builder.input.state_input.gas_limit);
-            info!("  Base fee per gas: {}", header.base_fee_per_gas);
-            info!(
+            trace!("  Gas limit: {}", block_builder.input.state_input.gas_limit);
+            trace!("  Base fee per gas: {}", header.base_fee_per_gas);
+            trace!(
                 "  Extra data: {:?}",
                 block_builder.input.state_input.extra_data
             );
->>>>>>> 072e39f8
         }
 
         // initialize the Evm
