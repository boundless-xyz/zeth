.DS_Store
target/
tmp/
cache_rpc/
cache_zkp/
log.txt
*.pb
*.zkp
<<<<<<< HEAD
cache_rpc.json
=======
>>>>>>> ee9d6e00
.idea<|MERGE_RESOLUTION|>--- conflicted
+++ resolved
@@ -6,8 +6,4 @@
 log.txt
 *.pb
 *.zkp
-<<<<<<< HEAD
-cache_rpc.json
-=======
->>>>>>> ee9d6e00
 .idea