--- conflicted
+++ resolved
@@ -18,11 +18,7 @@
 
 ## Status
 
-<<<<<<< HEAD
-Zeth uses version `1.2.1-rc.1` of the RISC Zero zkVM and version 1.1.0 of reth (backed by revm 14.0.3), but its other components are not audited for use in production.
-=======
 Zeth uses version `1.2.1` of the RISC Zero zkVM and version 1.1.0 of reth (backed by revm 14.0.3), but its other components are not audited for use in production.
->>>>>>> 9b70d40b
 
 ## Prerequisites
 1. [rust](https://www.rust-lang.org/tools/install)
