--- conflicted
+++ resolved
@@ -38,11 +38,7 @@
     transactions::{SignableTransaction, TxEip1559, TxEip2930, TxEnvelope, TxLegacy},
     trie::{self, MptNode, MptNodeData, StateAccount},
     withdrawal::Withdrawal,
-<<<<<<< HEAD
-    Address, Bloom, Bytes, Signature, StorageKey, B256, B64, U128, U256, U64,
-=======
-    Address, Bloom, Bytes, Parity, StorageKey, B256, B64, U256, U64, U8,
->>>>>>> c6f3d5ef
+    Address, Bloom, Bytes, Signature, StorageKey, B256, B64, U128, U256, U64, U8,
 };
 
 use crate::ethers::TestProvider;
@@ -180,31 +176,20 @@
 #[serde(rename_all = "camelCase")]
 pub struct TestTransaction {
     pub access_list: Option<TestAccessList>,
-<<<<<<< HEAD
+    pub blob_versioned_hashes: Option<Vec<B256>>,
+    pub chain_id: Option<U64>,
+    pub data: Bytes,
     pub gas_limit: U64,
     pub gas_price: Option<U128>,
+    pub max_fee_per_blob_gas: Option<U128>,
     pub max_fee_per_gas: Option<U128>,
     pub max_priority_fee_per_gas: Option<U128>,
-    pub value: U256,
-    #[serde_as(as = "NoneAsEmptyString")]
-    pub to: Option<Address>,
-    pub nonce: U64,
-    pub blob_versioned_hashes: Option<B256>,
-    pub max_fee_per_blob_gas: Option<U128>,
-=======
-    pub chain_id: Option<U64>,
-    pub data: Bytes,
-    pub gas_limit: U256,
-    pub gas_price: Option<U256>,
-    pub max_fee_per_gas: Option<U256>,
-    pub max_priority_fee_per_gas: Option<U256>,
     pub nonce: U64,
     #[serde_as(as = "NoneAsEmptyString")]
     pub to: Option<Address>,
     #[serde(rename = "type")]
     pub type_id: Option<U8>,
     pub value: U256,
->>>>>>> c6f3d5ef
     pub v: U64,
     pub r: U256,
     pub s: U256,
@@ -212,13 +197,11 @@
 
 impl From<TestTransaction> for TxEnvelope {
     fn from(tx: TestTransaction) -> Self {
-<<<<<<< HEAD
         let signature = Signature::from_rs_and_parity(tx.r, tx.s, tx.v).unwrap();
-
-        if tx.access_list.is_none() {
-            TxEnvelope::Legacy(
+        match tx.type_id.map(|v| u8::try_from(v).unwrap()) {
+            None | Some(0) => TxEnvelope::Legacy(
                 TxLegacy {
-                    chain_id: None,
+                    chain_id: signature.v().chain_id(), // derive chain ID from signature
                     nonce: tx.nonce.try_into().unwrap(),
                     gas_price: tx.gas_price.unwrap().try_into().unwrap(),
                     gas_limit: tx.gas_limit.try_into().unwrap(),
@@ -227,11 +210,10 @@
                     input: tx.data,
                 }
                 .into_signed(signature),
-            )
-        } else if tx.max_fee_per_gas.is_none() {
-            TxEnvelope::Eip2930(
+            ),
+            Some(1) => TxEnvelope::Eip2930(
                 TxEip2930 {
-                    chain_id: 1,
+                    chain_id: tx.chain_id.unwrap().try_into().unwrap(),
                     nonce: tx.nonce.try_into().unwrap(),
                     gas_price: tx.gas_price.unwrap().try_into().unwrap(),
                     gas_limit: tx.gas_limit.try_into().unwrap(),
@@ -241,79 +223,27 @@
                     access_list: tx.access_list.unwrap().into(),
                 }
                 .into_signed(signature),
-            )
-        } else if tx.max_fee_per_blob_gas.is_none() {
-            TxEnvelope::Eip1559(
+            ),
+            Some(2) => TxEnvelope::Eip1559(
                 TxEip1559 {
-                    chain_id: 1,
+                    chain_id: tx.chain_id.unwrap().try_into().unwrap(),
                     nonce: tx.nonce.try_into().unwrap(),
-                    gas_limit: tx.gas_limit.try_into().unwrap(),
-                    max_fee_per_gas: tx.max_fee_per_gas.unwrap().try_into().unwrap(),
                     max_priority_fee_per_gas: tx
                         .max_priority_fee_per_gas
                         .unwrap()
                         .try_into()
                         .unwrap(),
+                    max_fee_per_gas: tx.max_fee_per_gas.unwrap().try_into().unwrap(),
+                    gas_limit: tx.gas_limit.try_into().unwrap(),
                     to: tx.to.into(),
                     value: tx.value,
                     input: tx.data,
                     access_list: tx.access_list.unwrap().into(),
                 }
                 .into_signed(signature),
-            )
-        } else {
-            todo!("Eip4844 not implemented")
-        }
-=======
-        let signature = TxSignature {
-            v: tx.v.try_into().unwrap(),
-            r: tx.r,
-            s: tx.s,
-        };
-        let essence = match tx.type_id.map(|v| u8::try_from(v).unwrap()) {
-            None | Some(0) => EthereumTxEssence::Legacy(TxEssenceLegacy {
-                chain_id: Parity::try_from(tx.v).unwrap().chain_id(), // derive chain ID from sig
-                nonce: tx.nonce.try_into().unwrap(),
-                gas_price: tx.gas_price.unwrap(),
-                gas_limit: tx.gas_limit,
-                to: match tx.to {
-                    Some(addr) => TransactionKind::Call(addr),
-                    None => TransactionKind::Create,
-                },
-                value: tx.value,
-                data: tx.data,
-            }),
-            Some(1) => EthereumTxEssence::Eip2930(TxEssenceEip2930 {
-                chain_id: tx.chain_id.unwrap().try_into().unwrap(),
-                nonce: tx.nonce.try_into().unwrap(),
-                gas_price: tx.gas_price.unwrap(),
-                gas_limit: tx.gas_limit,
-                to: match tx.to {
-                    Some(addr) => TransactionKind::Call(addr),
-                    None => TransactionKind::Create,
-                },
-                value: tx.value,
-                data: tx.data,
-                access_list: tx.access_list.unwrap().into(),
-            }),
-            Some(2) => EthereumTxEssence::Eip1559(TxEssenceEip1559 {
-                chain_id: tx.chain_id.unwrap().try_into().unwrap(),
-                nonce: tx.nonce.try_into().unwrap(),
-                max_priority_fee_per_gas: tx.max_priority_fee_per_gas.unwrap(),
-                max_fee_per_gas: tx.max_fee_per_gas.unwrap(),
-                gas_limit: tx.gas_limit,
-                to: match tx.to {
-                    Some(addr) => TransactionKind::Call(addr),
-                    None => TransactionKind::Create,
-                },
-                value: tx.value,
-                data: tx.data,
-                access_list: tx.access_list.unwrap().into(),
-            }),
+            ),
             v @ _ => panic!("invalid transaction type: {}", v.unwrap()),
-        };
-        EthereumTransaction { essence, signature }
->>>>>>> c6f3d5ef
+        }
     }
 }
 
@@ -419,15 +349,8 @@
         parent_header.number,
     );
 
-<<<<<<< HEAD
-    let transactions: Vec<TxEnvelope> = transactions.into_iter().map(TxEnvelope::from).collect();
-=======
-    let transactions: Vec<_> = transactions
-        .into_iter()
-        .map(EthereumTransaction::from)
-        .collect();
+    let transactions: Vec<_> = transactions.into_iter().map(TxEnvelope::from).collect();
     let withdrawals: Vec<_> = withdrawals.into_iter().map(Withdrawal::from).collect();
->>>>>>> c6f3d5ef
     let input = BlockBuildInput {
         state_input: StateInput {
             parent_header: parent_header.clone(),
