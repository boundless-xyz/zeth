[workspace]
resolver = "2"
members = ["bin/*", "crates/*", "guests", "testing/ef-tests"]

# Always optimize; building and running the guest takes much longer without optimization.
[profile.dev]
opt-level = 3

[profile.dev.build-override]
opt-level = 3

[profile.release]
debug = 1
lto = true

[profile.release.build-override]
opt-level = 3

# RISC Zero
[workspace.dependencies.bonsai-sdk]
<<<<<<< HEAD
version = "1.2.1-rc.1"
features = ["non_blocking"]

[workspace.dependencies.risc0-build]
version = "1.2.1-rc.1"
features = ["unstable"]

[workspace.dependencies.risc0-zkvm]
version = "1.2.1-rc.1"
features = ["unstable"]

[workspace.dependencies.risc0-ethereum-trie]
git = "https://github.com/risc0/risc0-ethereum"
branch = "feat/trie"
features = ["orphan", "rkyv", "rlp_serialize", "serde"]
=======
version = "1.2.1"
features = ["non_blocking"]

[workspace.dependencies.risc0-build]
version = "1.2.1"
features = ["unstable"]

[workspace.dependencies.risc0-zkvm]
version = "1.2.1"
features = ["unstable"]
>>>>>>> 9b70d40b

# External
[workspace.dependencies]
# Alloy
alloy = { version = "0.4.2", features = ["full"] }
alloy-chains = "0.1.38"
alloy-consensus = "0.4.2"
alloy-genesis = "0.4.2"
<<<<<<< HEAD
alloy-primitives = { version = "0.8.8", default-features = false, features = ["k256", "map-hashbrown"] }
=======
alloy-primitives = { version = "0.8.18", default-features = false, features = ["k256", "map-hashbrown"] }
>>>>>>> 9b70d40b
alloy-rlp = "0.3.8"
op-alloy-consensus = "0.4.0"
op-alloy-network = "0.4.0"
op-alloy-rpc-types = "0.4.0"

# Reth
reth-chainspec = { git = "https://github.com/risc0/reth", branch = "p1.1.0_zstd", default-features = false, features = [
    "std",
] }
reth-consensus = { git = "https://github.com/risc0/reth", branch = "p1.1.0_zstd" }
reth-ethereum-consensus = { git = "https://github.com/risc0/reth", branch = "p1.1.0_zstd" }
reth-evm = { git = "https://github.com/risc0/reth", branch = "p1.1.0_zstd", default-features = false, features = [
    "std",
] }
reth-evm-ethereum = { git = "https://github.com/risc0/reth", branch = "p1.1.0_zstd", default-features = false, features = [
    "std",
] }
reth-optimism-chainspec = { git = "https://github.com/risc0/reth", branch = "p1.1.0_zstd", default-features = false, features = [
    "std",
] }
reth-optimism-consensus = { git = "https://github.com/risc0/reth", branch = "p1.1.0_zstd" }
reth-optimism-evm = { git = "https://github.com/risc0/reth", branch = "p1.1.0_zstd", default-features = false }
reth-optimism-forks = { git = "https://github.com/risc0/reth", branch = "p1.1.0_zstd", default-features = false }
reth-primitives = { git = "https://github.com/risc0/reth", branch = "p1.1.0_zstd", default-features = false, features = [
    "std",
    "alloy-compat",
] }
reth-revm = { git = "https://github.com/risc0/reth", branch = "p1.1.0_zstd", default-features = false, features = [
    "std",
] }
reth-storage-errors = { git = "https://github.com/risc0/reth", branch = "p1.1.0_zstd", default-features = false, features = [
    "std",
] }

# Zeth
zeth = { path = "crates/zeth" }
zeth-core = { path = "crates/core" }
zeth-core-ethereum = { path = "crates/core-ethereum" }
zeth-core-optimism = { path = "crates/core-optimism" }
zeth-guests = { path = "guests" }
zeth-preflight = { path = "crates/preflight" }
zeth-preflight-ethereum = { path = "crates/preflight-ethereum" }
zeth-preflight-optimism = { path = "crates/preflight-optimism" }


# Others
anyhow = "1.0.89"
async-trait = "0.1.83"
bincode = "1.3.3"
bytemuck = "1.19.0"
clap = { version = "4.0", features = ["derive"] }
env_logger = "0.11.5"
hashbrown = { version = "0.15.2", features = ["rayon"] }
<<<<<<< HEAD
itertools = "0.14"
=======
>>>>>>> 9b70d40b
k256 = { version = "0.13.3", features = ["serde", "pem"] }
log = "0.4.22"
flate2 = "1.0.34"
once_cell = "1.20.2"
pot = "3.0.1"
rkyv = {  version = "0.8.9", features = ["hashbrown-0_15"] }
serde = { version = "1.0.210", features = ["derive"] }
serde_json = { version = "1.0.128", features = ["alloc"] }
serde_with = "3.11.0"
tokio = { version = "1.41.0", features = ["full"] }
tracing = { version = "0.1.40", features = ["log"] }<|MERGE_RESOLUTION|>--- conflicted
+++ resolved
@@ -18,23 +18,6 @@
 
 # RISC Zero
 [workspace.dependencies.bonsai-sdk]
-<<<<<<< HEAD
-version = "1.2.1-rc.1"
-features = ["non_blocking"]
-
-[workspace.dependencies.risc0-build]
-version = "1.2.1-rc.1"
-features = ["unstable"]
-
-[workspace.dependencies.risc0-zkvm]
-version = "1.2.1-rc.1"
-features = ["unstable"]
-
-[workspace.dependencies.risc0-ethereum-trie]
-git = "https://github.com/risc0/risc0-ethereum"
-branch = "feat/trie"
-features = ["orphan", "rkyv", "rlp_serialize", "serde"]
-=======
 version = "1.2.1"
 features = ["non_blocking"]
 
@@ -45,7 +28,11 @@
 [workspace.dependencies.risc0-zkvm]
 version = "1.2.1"
 features = ["unstable"]
->>>>>>> 9b70d40b
+
+[workspace.dependencies.risc0-ethereum-trie]
+git = "https://github.com/risc0/risc0-ethereum"
+branch = "feat/trie"
+features = ["orphan", "rkyv", "rlp_serialize", "serde"]
 
 # External
 [workspace.dependencies]
@@ -54,11 +41,7 @@
 alloy-chains = "0.1.38"
 alloy-consensus = "0.4.2"
 alloy-genesis = "0.4.2"
-<<<<<<< HEAD
-alloy-primitives = { version = "0.8.8", default-features = false, features = ["k256", "map-hashbrown"] }
-=======
 alloy-primitives = { version = "0.8.18", default-features = false, features = ["k256", "map-hashbrown"] }
->>>>>>> 9b70d40b
 alloy-rlp = "0.3.8"
 op-alloy-consensus = "0.4.0"
 op-alloy-network = "0.4.0"
@@ -112,10 +95,7 @@
 clap = { version = "4.0", features = ["derive"] }
 env_logger = "0.11.5"
 hashbrown = { version = "0.15.2", features = ["rayon"] }
-<<<<<<< HEAD
 itertools = "0.14"
-=======
->>>>>>> 9b70d40b
 k256 = { version = "0.13.3", features = ["serde", "pem"] }
 log = "0.4.22"
 flate2 = "1.0.34"
