[workspace]
resolver = "2"
members = ["guests", "host", "lib", "primitives", "testing/ef-tests"]

# Always optimize; building and running the guest takes much longer without optimization.
[profile.dev]
opt-level = 3

[profile.dev.build-override]
opt-level = 3

[profile.release]
debug = 1
lto = true

[profile.release.build-override]
opt-level = 3

[workspace.dependencies]
<<<<<<< HEAD
bonsai-sdk = { version = "0.6.0-rc.3", features = ["async"] }
hashbrown = { version = "0.14", features = ["inline-more"] }
risc0-build = { version = "0.20.0-rc.3" }
risc0-zkvm = { version = "0.20.0-rc.3", default-features = false }
=======
bonsai-sdk = "0.5"
hashbrown = { version = "0.14.3", features = ["inline-more"] }
risc0-build = { version = "0.20.0" }
risc0-zkvm = { version = "0.20.0", default-features = false }
>>>>>>> 148a089b
revm-primitives = { git = "https://github.com/bluealloy/revm.git", rev = "6cd0bfc96da64513affe01c1964dd80beeb8c620", default_features = false }
revm = { git = "https://github.com/bluealloy/revm.git", rev = "6cd0bfc96da64513affe01c1964dd80beeb8c620", default-features = false, features = [
    "std",
    "serde",
    "optimism",
] }<|MERGE_RESOLUTION|>--- conflicted
+++ resolved
@@ -17,17 +17,10 @@
 opt-level = 3
 
 [workspace.dependencies]
-<<<<<<< HEAD
-bonsai-sdk = { version = "0.6.0-rc.3", features = ["async"] }
-hashbrown = { version = "0.14", features = ["inline-more"] }
-risc0-build = { version = "0.20.0-rc.3" }
-risc0-zkvm = { version = "0.20.0-rc.3", default-features = false }
-=======
-bonsai-sdk = "0.5"
+bonsai-sdk = { version = "0.6.0", features = ["async"] }
 hashbrown = { version = "0.14.3", features = ["inline-more"] }
 risc0-build = { version = "0.20.0" }
 risc0-zkvm = { version = "0.20.0", default-features = false }
->>>>>>> 148a089b
 revm-primitives = { git = "https://github.com/bluealloy/revm.git", rev = "6cd0bfc96da64513affe01c1964dd80beeb8c620", default_features = false }
 revm = { git = "https://github.com/bluealloy/revm.git", rev = "6cd0bfc96da64513affe01c1964dd80beeb8c620", default-features = false, features = [
     "std",
