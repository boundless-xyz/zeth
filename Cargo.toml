--- conflicted
+++ resolved
@@ -59,10 +59,7 @@
 clap = "4.5"
 flate2 = "1.1"
 itertools = "0.14"
-<<<<<<< HEAD
 postcard = "1.1"
-=======
->>>>>>> ceffa7d4
 serde = "1.0"
 serde_with = "3.14"
 serde_json = "1.0"
