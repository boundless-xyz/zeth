--- conflicted
+++ resolved
@@ -25,12 +25,6 @@
 [workspace.dependencies]
 bonsai-sdk = "0.5"
 hashbrown = { version = "0.14", features = ["inline-more"] }
-<<<<<<< HEAD
-risc0-build = "0.18"
-risc0-zkvm = { version = "0.18", default-features = false }
-revm = { git = "https://github.com/bluealloy/revm.git", rev = "f1f174e6cea6fe91e6c9a5ec23aa87b6cf09be80", default-features = false, features = ["std", "serde", "optimism"] }
-=======
 risc0-build = "0.19"
 risc0-zkvm = { version = "0.19", default-features = false }
-revm = { version = "3.5", default-features = false, features = ["std", "serde", "optional_no_base_fee", "optional_balance_check"] }
->>>>>>> 916f8c5a
+revm = { git = "https://github.com/bluealloy/revm.git", rev = "f1f174e6cea6fe91e6c9a5ec23aa87b6cf09be80", default-features = false, features = ["std", "serde", "optimism"] }