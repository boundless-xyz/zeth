[workspace]
resolver = "2"
members = ["bin/*", "crates/*", "guests", "testing/ef-tests"]

# Always optimize; building and running the guest takes much longer without optimization.
[profile.dev]
opt-level = 3

[profile.dev.build-override]
opt-level = 3

[profile.release]
debug = 1
lto = true

[profile.release.build-override]
opt-level = 3

# RISC Zero
[workspace.dependencies.bonsai-sdk]
git = "https://github.com/risc0/risc0"
rev = "e98cdad96cfecb3d959cb62abf566e5b17a0d649"
features = ["non_blocking"]

[workspace.dependencies.risc0-build]
git = "https://github.com/risc0/risc0"
rev = "e98cdad96cfecb3d959cb62abf566e5b17a0d649"
features = ["unstable"]

[workspace.dependencies.risc0-zkvm]
git = "https://github.com/risc0/risc0"
rev = "e98cdad96cfecb3d959cb62abf566e5b17a0d649"
default-features = false

# External
[workspace.dependencies]
# Alloy
alloy = { version = "0.4.2", features = ["full"] }
alloy-chains = "0.1.38"
alloy-consensus = "0.4.2"
alloy-genesis = "0.4.2"
<<<<<<< HEAD
alloy-primitives = { version = "0.8.8", default-features = false, features = ["k256"] }
=======
alloy-primitives = { version = "0.8.8", default-features = false }
>>>>>>> 4c6a74f3
alloy-rlp = "0.3.8"
op-alloy-consensus = "0.4.0"
op-alloy-network = "0.4.0"
op-alloy-rpc-types = "0.4.0"

# Reth
reth-chainspec = { git = "https://github.com/risc0/reth", branch = "p1.1.0_zstd", default-features = false, features = [
    "std",
] }
reth-consensus = { git = "https://github.com/risc0/reth", branch = "p1.1.0_zstd" }
reth-ethereum-consensus = { git = "https://github.com/risc0/reth", branch = "p1.1.0_zstd" }
reth-evm = { git = "https://github.com/risc0/reth", branch = "p1.1.0_zstd", default-features = false, features = [
    "std",
] }
reth-evm-ethereum = { git = "https://github.com/risc0/reth", branch = "p1.1.0_zstd", default-features = false, features = [
    "std",
] }
reth-optimism-chainspec = { git = "https://github.com/risc0/reth", branch = "p1.1.0_zstd", default-features = false, features = [
    "std",
] }
reth-optimism-consensus = { git = "https://github.com/risc0/reth", branch = "p1.1.0_zstd" }
reth-optimism-evm = { git = "https://github.com/risc0/reth", branch = "p1.1.0_zstd", default-features = false }
reth-optimism-forks = { git = "https://github.com/risc0/reth", branch = "p1.1.0_zstd", default-features = false }
reth-primitives = { git = "https://github.com/risc0/reth", branch = "p1.1.0_zstd", default-features = false, features = [
    "std",
    "alloy-compat",
] }
reth-revm = { git = "https://github.com/risc0/reth", branch = "p1.1.0_zstd", default-features = false, features = [
    "std",
] }
reth-storage-errors = { git = "https://github.com/risc0/reth", branch = "p1.1.0_zstd", default-features = false, features = [
    "std",
] }

# Zeth
zeth = { path = "crates/zeth" }
zeth-core = { path = "crates/core" }
zeth-core-ethereum = { path = "crates/core-ethereum" }
zeth-core-optimism = { path = "crates/core-optimism" }
zeth-guests = { path = "guests" }
zeth-preflight = { path = "crates/preflight" }
zeth-preflight-ethereum = { path = "crates/preflight-ethereum" }
zeth-preflight-optimism = { path = "crates/preflight-optimism" }

# Others
anyhow = "1.0.89"
async-trait = "0.1.83"
bincode = "1.3.3"
bytemuck = "1.19.0"
clap = { version = "4.0", features = ["derive"] }
env_logger = "0.11.5"
k256 = { version = "0.13.3", features = ["serde", "pem"] }
log = "0.4.22"
flate2 = "1.0.34"
once_cell = "1.20.2"
pot = "3.0.1"
rkyv = "0.8.9"
serde = { version = "1.0.210", features = ["derive"] }
serde_json = { version = "1.0.128", features = ["alloc"] }
serde_with = "3.11.0"
thiserror = "1.0.64"
tiny-keccak = "2.0.2"
tokio = { version = "1.41.0", features = ["full"] }
tracing = { version = "0.1.40", features = ["log"] }<|MERGE_RESOLUTION|>--- conflicted
+++ resolved
@@ -39,11 +39,7 @@
 alloy-chains = "0.1.38"
 alloy-consensus = "0.4.2"
 alloy-genesis = "0.4.2"
-<<<<<<< HEAD
 alloy-primitives = { version = "0.8.8", default-features = false, features = ["k256"] }
-=======
-alloy-primitives = { version = "0.8.8", default-features = false }
->>>>>>> 4c6a74f3
 alloy-rlp = "0.3.8"
 op-alloy-consensus = "0.4.0"
 op-alloy-network = "0.4.0"
