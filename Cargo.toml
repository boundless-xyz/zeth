--- conflicted
+++ resolved
@@ -17,15 +17,8 @@
 opt-level = 3
 
 [workspace.dependencies]
-<<<<<<< HEAD
-bonsai-sdk = "0.6.0-rc.2"
+bonsai-sdk = "0.6.0-rc.3"
 hashbrown = { version = "0.14", features = ["inline-more"] }
-risc0-build = "0.20.0-rc.2"
-risc0-zkvm = { version = "0.20.0-rc.2", default-features = false }
-revm = { version = "3.5", default-features = false, features = ["std", "serde", "optional_no_base_fee", "optional_balance_check"] }
-=======
-bonsai-sdk = "0.5"
-hashbrown = { version = "0.14.3", features = ["inline-more"] }
 risc0-build = { version = "0.20.0-rc.3" }
 risc0-zkvm = { version = "0.20.0-rc.3", default-features = false }
 revm-primitives = { git = "https://github.com/bluealloy/revm.git", rev = "6cd0bfc96da64513affe01c1964dd80beeb8c620", default_features = false }
@@ -33,5 +26,4 @@
     "std",
     "serde",
     "optimism",
-] }
->>>>>>> 1665e74d
+] }