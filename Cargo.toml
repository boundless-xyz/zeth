--- conflicted
+++ resolved
@@ -22,12 +22,6 @@
 opt-level = 3
 
 [workspace.dependencies]
-<<<<<<< HEAD
-bonsai-sdk = "0.3"
-risc0-build = { version = "0.17" }
-risc0-zkvm = { version = "0.17", default-features = false }
-=======
 bonsai-sdk = "0.4"
 risc0-build = "0.18"
-risc0-zkvm = { version = "0.18", default-features = false }
->>>>>>> 202222a0
+risc0-zkvm = { version = "0.18", default-features = false }