// Copyright 2024 RISC Zero, Inc.
//
// Licensed under the Apache License, Version 2.0 (the "License");
// you may not use this file except in compliance with the License.
// You may obtain a copy of the License at
//
//     http://www.apache.org/licenses/LICENSE-2.0
//
// Unless required by applicable law or agreed to in writing, software
// distributed under the License is distributed on an "AS IS" BASIS,
// WITHOUT WARRANTIES OR CONDITIONS OF ANY KIND, either express or implied.
// See the License for the specific language governing permissions and
// limitations under the License.

use anyhow::Context;
<<<<<<< HEAD
use k256::ecdsa::VerifyingKey;
=======
use k256::ecdsa::signature::hazmat::PrehashVerifier;
use k256::ecdsa::VerifyingKey;
use op_alloy_consensus::TxDeposit;
>>>>>>> 4c6a74f3
use reth_chainspec::NamedChain;
use reth_consensus::Consensus;
use reth_evm::execute::{
    BatchExecutor, BlockExecutionInput, BlockExecutorProvider, ExecutionOutcome,
};
use reth_optimism_chainspec::{
    OpChainSpec, BASE_MAINNET, BASE_SEPOLIA, OP_DEV, OP_MAINNET, OP_SEPOLIA,
};
use reth_optimism_consensus::OptimismBeaconConsensus;
use reth_optimism_evm::OpExecutorProvider;
use reth_primitives::revm_primitives::alloy_primitives::{BlockNumber, Sealable};
<<<<<<< HEAD
use reth_primitives::revm_primitives::{B256, U256};
use reth_primitives::{Block, Header, Receipt, SealedHeader, TransactionSigned, TxType};
=======
use reth_primitives::revm_primitives::{Address, B256, U256};
use reth_primitives::{Block, Header, Receipt, SealedHeader, Transaction, TransactionSigned};
>>>>>>> 4c6a74f3
use reth_revm::db::BundleState;
use reth_storage_errors::provider::ProviderError;
use std::fmt::Display;
use std::mem::take;
use std::sync::Arc;
use zeth_core::db::MemoryDB;
use zeth_core::driver::CoreDriver;
use zeth_core::recover_sender;
use zeth_core::stateless::client::StatelessClient;
use zeth_core::stateless::execute::ExecutionStrategy;
use zeth_core::stateless::finalize::RethFinalizationStrategy;
use zeth_core::stateless::initialize::MemoryDbStrategy;
use zeth_core::stateless::validate::ValidationStrategy;

pub struct OpRethStatelessClient;

impl StatelessClient<OpRethCoreDriver, MemoryDB> for OpRethStatelessClient {
    type Initialization = MemoryDbStrategy;
    type Validation = OpRethValidationStrategy;
    type Execution = OpRethExecutionStrategy;
    type Finalization = RethFinalizationStrategy;
}

pub struct OpRethValidationStrategy;

impl<Database: 'static> ValidationStrategy<OpRethCoreDriver, Database>
    for OpRethValidationStrategy
{
    fn validate_header(
        chain_spec: Arc<OpChainSpec>,
        block: &mut Block,
        parent_header: &mut Header,
        total_difficulty: &mut U256,
    ) -> anyhow::Result<()> {
        // Instantiate consensus engine
        let consensus = OptimismBeaconConsensus::new(chain_spec);
        // Validate total difficulty
        consensus
            .validate_header_with_total_difficulty(&block.header, *total_difficulty)
            .context("validate_header_with_total_difficulty")?;
        // Validate header (todo: seal beforehand to save rehashing costs)
        let sealed_block = take(block).seal_slow();
        consensus
            .validate_header(&sealed_block.header)
            .context("validate_header")?;
        // Validate header w.r.t. parent
        let sealed_parent_header = {
            let (parent_header, parent_header_seal) = take(parent_header).seal_slow().into_parts();
            SealedHeader::new(parent_header, parent_header_seal)
        };
        consensus
            .validate_header_against_parent(&sealed_block.header, &sealed_parent_header)
            .context("validate_header_against_parent")?;
        // Check pre-execution block conditions
        consensus
            .validate_block_pre_execution(&sealed_block)
            .context("validate_block_pre_execution")?;
        // Return values
        *block = sealed_block.unseal();
        *parent_header = sealed_parent_header.unseal();
        Ok(())
    }
}

pub struct OpRethExecutionStrategy;

impl<Database: reth_revm::Database> ExecutionStrategy<OpRethCoreDriver, Database>
    for OpRethExecutionStrategy
where
    Database: 'static,
    <Database as reth_revm::Database>::Error: Into<ProviderError> + Display,
{
    fn execute_transactions(
        chain_spec: Arc<OpChainSpec>,
        block: &mut Block,
        signers: &[VerifyingKey],
        total_difficulty: &mut U256,
        db: &mut Option<Database>,
    ) -> anyhow::Result<BundleState> {
        // Instantiate execution engine using database
        let mut executor = OpExecutorProvider::optimism(chain_spec.clone())
            .batch_executor(db.take().expect("Missing database"));
<<<<<<< HEAD
        // Recover transaction signer addresses with non-det vk hints
        let mut vk = signers.iter();
        let senders = block
            .body
            .transactions()
            .map(|tx| {
                if matches!(tx.tx_type(), TxType::Deposit) {
                    tx.recover_signer().unwrap()
                } else {
                    recover_sender(vk.next().unwrap(), *tx.signature(), tx.signature_hash())
                        .expect("Sender recovery failed")
                }
            })
            .collect::<Vec<_>>();
=======

        // Verify the transaction signatures and compute senders
        let mut vk_it = signers.iter();
        let mut senders = Vec::with_capacity(block.body.transactions.len());
        for (i, tx) in block.body.transactions().enumerate() {
            let sender = if let Transaction::Deposit(TxDeposit { from, .. }) = tx.transaction {
                // Deposit transactions are unsigned and contain the sender
                from
            } else {
                let vk = vk_it.next().unwrap();
                let sig = tx.signature();

                sig.to_k256()
                    .and_then(|sig| vk.verify_prehash(tx.signature_hash().as_slice(), &sig))
                    .with_context(|| format!("invalid signature for tx {i}"))?;

                Address::from_public_key(vk)
            };
            senders.push(sender);
        }

>>>>>>> 4c6a74f3
        // Execute transactions
        let block_with_senders = take(block).with_senders_unchecked(senders);
        executor
            .execute_and_verify_one(BlockExecutionInput {
                block: &block_with_senders,
                total_difficulty: *total_difficulty,
            })
            .context("execution failed")?;

        // Return block
        *block = block_with_senders.block;
        // Return bundle state
        let ExecutionOutcome { bundle, .. } = executor.finalize();
        Ok(bundle)
    }
}

#[derive(Default, Copy, Clone, Debug)]
pub struct OpRethCoreDriver;

impl CoreDriver for OpRethCoreDriver {
    type ChainSpec = OpChainSpec;
    type Block = Block;
    type Header = Header;
    type Receipt = Receipt;
    type Transaction = TransactionSigned;

    fn chain_spec(chain: &NamedChain) -> Option<Arc<Self::ChainSpec>> {
        match chain {
            NamedChain::Optimism => Some(OP_MAINNET.clone()),
            NamedChain::OptimismSepolia => Some(OP_SEPOLIA.clone()),
            NamedChain::Base => Some(BASE_MAINNET.clone()),
            NamedChain::BaseSepolia => Some(BASE_SEPOLIA.clone()),
            NamedChain::Dev => Some(OP_DEV.clone()),
            _ => None,
        }
    }

    fn parent_hash(header: &Self::Header) -> B256 {
        header.parent_hash
    }

    fn header_hash(header: &Self::Header) -> B256 {
        header.hash_slow()
    }

    fn state_root(header: &Self::Header) -> B256 {
        header.state_root
    }

    fn block_number(header: &Self::Header) -> BlockNumber {
        header.number
    }

    fn block_header(block: &Self::Block) -> &Self::Header {
        &block.header
    }

    fn block_to_header(block: Self::Block) -> Self::Header {
        block.header
    }

    fn accumulate_difficulty(total_difficulty: U256, header: &Self::Header) -> U256 {
        total_difficulty + header.difficulty
    }

    fn final_difficulty(
        _block: BlockNumber,
        total_difficulty: U256,
        _chain_spec: &Self::ChainSpec,
    ) -> U256 {
        total_difficulty
    }
}<|MERGE_RESOLUTION|>--- conflicted
+++ resolved
@@ -13,13 +13,9 @@
 // limitations under the License.
 
 use anyhow::Context;
-<<<<<<< HEAD
-use k256::ecdsa::VerifyingKey;
-=======
 use k256::ecdsa::signature::hazmat::PrehashVerifier;
 use k256::ecdsa::VerifyingKey;
 use op_alloy_consensus::TxDeposit;
->>>>>>> 4c6a74f3
 use reth_chainspec::NamedChain;
 use reth_consensus::Consensus;
 use reth_evm::execute::{
@@ -31,13 +27,8 @@
 use reth_optimism_consensus::OptimismBeaconConsensus;
 use reth_optimism_evm::OpExecutorProvider;
 use reth_primitives::revm_primitives::alloy_primitives::{BlockNumber, Sealable};
-<<<<<<< HEAD
-use reth_primitives::revm_primitives::{B256, U256};
-use reth_primitives::{Block, Header, Receipt, SealedHeader, TransactionSigned, TxType};
-=======
 use reth_primitives::revm_primitives::{Address, B256, U256};
 use reth_primitives::{Block, Header, Receipt, SealedHeader, Transaction, TransactionSigned};
->>>>>>> 4c6a74f3
 use reth_revm::db::BundleState;
 use reth_storage_errors::provider::ProviderError;
 use std::fmt::Display;
@@ -45,7 +36,6 @@
 use std::sync::Arc;
 use zeth_core::db::MemoryDB;
 use zeth_core::driver::CoreDriver;
-use zeth_core::recover_sender;
 use zeth_core::stateless::client::StatelessClient;
 use zeth_core::stateless::execute::ExecutionStrategy;
 use zeth_core::stateless::finalize::RethFinalizationStrategy;
@@ -120,23 +110,6 @@
         // Instantiate execution engine using database
         let mut executor = OpExecutorProvider::optimism(chain_spec.clone())
             .batch_executor(db.take().expect("Missing database"));
-<<<<<<< HEAD
-        // Recover transaction signer addresses with non-det vk hints
-        let mut vk = signers.iter();
-        let senders = block
-            .body
-            .transactions()
-            .map(|tx| {
-                if matches!(tx.tx_type(), TxType::Deposit) {
-                    tx.recover_signer().unwrap()
-                } else {
-                    recover_sender(vk.next().unwrap(), *tx.signature(), tx.signature_hash())
-                        .expect("Sender recovery failed")
-                }
-            })
-            .collect::<Vec<_>>();
-=======
-
         // Verify the transaction signatures and compute senders
         let mut vk_it = signers.iter();
         let mut senders = Vec::with_capacity(block.body.transactions.len());
@@ -157,7 +130,6 @@
             senders.push(sender);
         }
 
->>>>>>> 4c6a74f3
         // Execute transactions
         let block_with_senders = take(block).with_senders_unchecked(senders);
         executor
