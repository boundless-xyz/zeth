--- conflicted
+++ resolved
@@ -11,10 +11,7 @@
 anyhow.workspace = true
 k256.workspace = true
 once_cell.workspace = true
-<<<<<<< HEAD
-=======
 op-alloy-consensus.workspace = true
->>>>>>> 4c6a74f3
 
 reth-chainspec.workspace = true
 reth-consensus.workspace = true
