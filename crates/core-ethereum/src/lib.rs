// Copyright 2024 RISC Zero, Inc.
//
// Licensed under the Apache License, Version 2.0 (the "License");
// you may not use this file except in compliance with the License.
// You may obtain a copy of the License at
//
//     http://www.apache.org/licenses/LICENSE-2.0
//
// Unless required by applicable law or agreed to in writing, software
// distributed under the License is distributed on an "AS IS" BASIS,
// WITHOUT WARRANTIES OR CONDITIONS OF ANY KIND, either express or implied.
// See the License for the specific language governing permissions and
// limitations under the License.

mod chain_spec;

use crate::chain_spec::{DEV, HOLESKY, MAINNET, SEPOLIA};
use anyhow::Context;
<<<<<<< HEAD
=======
use k256::ecdsa::signature::hazmat::PrehashVerifier;
>>>>>>> 4c6a74f3
use k256::ecdsa::VerifyingKey;
use reth_chainspec::{ChainSpec, NamedChain};
use reth_consensus::Consensus;
use reth_ethereum_consensus::EthBeaconConsensus;
use reth_evm::execute::{
    BatchExecutor, BlockExecutionInput, BlockExecutorProvider, ExecutionOutcome,
};
use reth_evm_ethereum::execute::EthExecutorProvider;
use reth_primitives::revm_primitives::alloy_primitives::{BlockNumber, Sealable};
use reth_primitives::revm_primitives::{Address, B256, U256};
use reth_primitives::{Block, Header, Receipt, SealedHeader, TransactionSigned};
use reth_revm::db::BundleState;
use reth_storage_errors::provider::ProviderError;
use std::fmt::Display;
use std::mem::take;
use std::sync::Arc;
use zeth_core::db::MemoryDB;
use zeth_core::driver::CoreDriver;
use zeth_core::recover_sender;
use zeth_core::stateless::client::StatelessClient;
use zeth_core::stateless::execute::ExecutionStrategy;
use zeth_core::stateless::finalize::RethFinalizationStrategy;
use zeth_core::stateless::initialize::MemoryDbStrategy;
use zeth_core::stateless::validate::ValidationStrategy;

pub struct RethStatelessClient;

impl StatelessClient<RethCoreDriver, MemoryDB> for RethStatelessClient {
    type Initialization = MemoryDbStrategy;
    type Validation = RethValidationStrategy;
    type Execution = RethExecutionStrategy;
    type Finalization = RethFinalizationStrategy;
}

pub struct RethValidationStrategy;

impl<Database> ValidationStrategy<RethCoreDriver, Database> for RethValidationStrategy
where
    Database: 'static,
{
    fn validate_header(
        chain_spec: Arc<ChainSpec>,
        block: &mut Block,
        parent_header: &mut Header,
        total_difficulty: &mut U256,
    ) -> anyhow::Result<()> {
        // Instantiate consensus engine
        let consensus = EthBeaconConsensus::new(chain_spec);
        // Validate total difficulty
        consensus
            .validate_header_with_total_difficulty(&block.header, *total_difficulty)
            .context("validate_header_with_total_difficulty")?;
        // Validate header (todo: seal beforehand to save rehashing costs)
        let sealed_block = take(block).seal_slow();
        consensus
            .validate_header(&sealed_block.header)
            .context("validate_header")?;
        // Validate header w.r.t. parent
        let sealed_parent_header = {
            let (parent_header, parent_header_seal) = take(parent_header).seal_slow().into_parts();
            SealedHeader::new(parent_header, parent_header_seal)
        };
        consensus
            .validate_header_against_parent(&sealed_block.header, &sealed_parent_header)
            .context("validate_header_against_parent")?;
        // Check pre-execution block conditions
        consensus
            .validate_block_pre_execution(&sealed_block)
            .context("validate_block_pre_execution")?;
        // Return values
        *block = sealed_block.unseal();
        *parent_header = sealed_parent_header.unseal();
        Ok(())
    }
}

pub struct RethExecutionStrategy;

impl<Database: reth_revm::Database> ExecutionStrategy<RethCoreDriver, Database>
    for RethExecutionStrategy
where
    Database: 'static,
    <Database as reth_revm::Database>::Error: Into<ProviderError> + Display,
{
    fn execute_transactions(
        chain_spec: Arc<ChainSpec>,
        block: &mut Block,
        signers: &[VerifyingKey],
        total_difficulty: &mut U256,
        db: &mut Option<Database>,
    ) -> anyhow::Result<BundleState> {
        // Instantiate execution engine using database
        let mut executor = EthExecutorProvider::ethereum(chain_spec.clone())
            .batch_executor(db.take().expect("Missing database."));
<<<<<<< HEAD
        // Recover transaction signer addresses with non-det vk hints
        let senders = core::iter::zip(signers, block.body.transactions())
            .map(|(vk, tx)| {
                recover_sender(vk, *tx.signature(), tx.signature_hash())
                    .expect("Sender recovery failed")
            })
            .collect::<Vec<_>>();
=======

        // Verify the transaction signatures and compute senders
        let mut senders = Vec::with_capacity(block.body.transactions.len());
        for (i, tx) in block.body.transactions().enumerate() {
            let vk = &signers[i];
            let sig = tx.signature();

            sig.to_k256()
                .and_then(|sig| vk.verify_prehash(tx.signature_hash().as_slice(), &sig))
                .with_context(|| format!("invalid signature for tx {i}"))?;

            senders.push(Address::from_public_key(vk))
        }

>>>>>>> 4c6a74f3
        // Execute transactions
        let block_with_senders = take(block).with_senders_unchecked(senders);
        executor
            .execute_and_verify_one(BlockExecutionInput {
                block: &block_with_senders,
                total_difficulty: *total_difficulty,
            })
            .context("execution failed")?;

        // Return block
        *block = block_with_senders.block;
        // Return bundle state
        let ExecutionOutcome { bundle, .. } = executor.finalize();
        Ok(bundle)
    }
}

#[derive(Default, Copy, Clone, Debug)]
pub struct RethCoreDriver;

impl CoreDriver for RethCoreDriver {
    type ChainSpec = ChainSpec;
    type Block = Block;
    type Header = Header;
    type Receipt = Receipt;
    type Transaction = TransactionSigned;

    fn chain_spec(chain: &NamedChain) -> Option<Arc<Self::ChainSpec>> {
        match chain {
            NamedChain::Mainnet => Some(MAINNET.clone()),
            NamedChain::Sepolia => Some(SEPOLIA.clone()),
            NamedChain::Holesky => Some(HOLESKY.clone()),
            NamedChain::Dev => Some(DEV.clone()),
            _ => None,
        }
    }

    fn parent_hash(header: &Self::Header) -> B256 {
        header.parent_hash
    }

    fn header_hash(header: &Self::Header) -> B256 {
        header.hash_slow()
    }

    fn state_root(header: &Self::Header) -> B256 {
        header.state_root
    }

    fn block_number(header: &Self::Header) -> BlockNumber {
        header.number
    }

    fn block_header(block: &Self::Block) -> &Self::Header {
        &block.header
    }

    fn block_to_header(block: Self::Block) -> Self::Header {
        block.header
    }

    fn accumulate_difficulty(total_difficulty: U256, header: &Self::Header) -> U256 {
        total_difficulty + header.difficulty
    }

    fn final_difficulty(
        block: BlockNumber,
        total_difficulty: U256,
        chain_spec: &Self::ChainSpec,
    ) -> U256 {
        chain_spec
            .final_paris_total_difficulty(block)
            .unwrap_or(total_difficulty)
    }
}<|MERGE_RESOLUTION|>--- conflicted
+++ resolved
@@ -16,10 +16,7 @@
 
 use crate::chain_spec::{DEV, HOLESKY, MAINNET, SEPOLIA};
 use anyhow::Context;
-<<<<<<< HEAD
-=======
 use k256::ecdsa::signature::hazmat::PrehashVerifier;
->>>>>>> 4c6a74f3
 use k256::ecdsa::VerifyingKey;
 use reth_chainspec::{ChainSpec, NamedChain};
 use reth_consensus::Consensus;
@@ -38,7 +35,6 @@
 use std::sync::Arc;
 use zeth_core::db::MemoryDB;
 use zeth_core::driver::CoreDriver;
-use zeth_core::recover_sender;
 use zeth_core::stateless::client::StatelessClient;
 use zeth_core::stateless::execute::ExecutionStrategy;
 use zeth_core::stateless::finalize::RethFinalizationStrategy;
@@ -114,16 +110,6 @@
         // Instantiate execution engine using database
         let mut executor = EthExecutorProvider::ethereum(chain_spec.clone())
             .batch_executor(db.take().expect("Missing database."));
-<<<<<<< HEAD
-        // Recover transaction signer addresses with non-det vk hints
-        let senders = core::iter::zip(signers, block.body.transactions())
-            .map(|(vk, tx)| {
-                recover_sender(vk, *tx.signature(), tx.signature_hash())
-                    .expect("Sender recovery failed")
-            })
-            .collect::<Vec<_>>();
-=======
-
         // Verify the transaction signatures and compute senders
         let mut senders = Vec::with_capacity(block.body.transactions.len());
         for (i, tx) in block.body.transactions().enumerate() {
@@ -137,7 +123,6 @@
             senders.push(Address::from_public_key(vk))
         }
 
->>>>>>> 4c6a74f3
         // Execute transactions
         let block_with_senders = take(block).with_senders_unchecked(senders);
         executor
