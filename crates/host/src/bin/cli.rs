--- conflicted
+++ resolved
@@ -115,8 +115,7 @@
     processor: &BlockProcessor<P>,
     block_id: BlockId,
     cache_dir: &Path,
-<<<<<<< HEAD
-) -> anyhow::Result<StatelessInput> {
+) -> anyhow::Result<Input> {
     let block_hash = match block_id {
         BlockId::Hash(hash) => hash.block_hash,
         _ => {
@@ -133,22 +132,8 @@
     };
 
     let cache_file = cache_dir.join(format!("input_{block_hash}.json"));
-    let input: StatelessInput = if cache_file.exists() {
+    let input: Input = if cache_file.exists() {
         println!("Cache hit for block {block_hash}. Loading from file: {cache_file:?}");
-=======
-) -> anyhow::Result<Input> {
-    // First, get the block header to determine the canonical hash for caching.
-    let header = processor
-        .provider()
-        .get_block(block_id)
-        .await?
-        .with_context(|| format!("block {block_id} not found"))?
-        .header;
-
-    let cache_file = cache_dir.join(format!("input_{}.json", header.hash));
-    let input: Input = if cache_file.exists() {
-        println!("Cache hit for block {}. Loading from file: {:?}", header.hash, &cache_file);
->>>>>>> db4c2d45
         let f = File::open(&cache_file).context("failed to open file")?;
         let cached_input: serde_json::Value =
             serde_json::from_reader(BufReader::new(f)).context("failed to parse file")?;
