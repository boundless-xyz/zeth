--- conflicted
+++ resolved
@@ -22,12 +22,6 @@
 use anyhow::{Context, Result, bail};
 use guests::{HOLESKY_ELF, MAINNET_ELF, SEPOLIA_ELF};
 use reth_chainspec::{ChainSpec, EthChainSpec};
-<<<<<<< HEAD
-use reth_ethereum_primitives::TransactionSigned;
-use reth_stateless::UncompressedPublicKey;
-use risc0_zkvm::{Digest, ExecutorEnvBuilder, Receipt, compute_image_id, default_prover};
-use std::sync::Arc;
-=======
 use reth_ethereum_primitives::{Block, TransactionSigned};
 use reth_stateless::UncompressedPublicKey;
 use risc0_zkvm::{
@@ -39,7 +33,6 @@
     path::Path,
     sync::Arc,
 };
->>>>>>> ceffa7d4
 use zeth_core::Input;
 
 mod cycle_tracker;
@@ -158,7 +151,6 @@
         let chain_spec = self.chain_spec.clone();
 
         // prove in a blocking thread using the default prover
-<<<<<<< HEAD
         let proof = tokio::task::spawn_blocking(move || {
             // initialize Tracker (Real or No-Op based on feature flag)
             let mut tracer = cycle_tracker::HostCycleTracker::new(chain_spec, &input.block.header);
@@ -170,21 +162,12 @@
                 }
                 tracer.attach(&mut env_builder);
                 let env = env_builder.write(&input)?.build()?;
-                default_prover().prove(env, elf)?
+                default_prover().prove_with_opts(env, elf, &opts)?
             };
             // save trace to file
             tracer.save().context("failed to save traces")?;
 
             Ok::<_, anyhow::Error>(proof)
-=======
-        let info = tokio::task::spawn_blocking(move || {
-            let mut env_builder = ExecutorEnvBuilder::default();
-            if let Some(po2) = po2 {
-                env_builder.segment_limit_po2(po2);
-            }
-            let env = env_builder.write(&input)?.build()?;
-            default_prover().prove_with_opts(env, elf, &opts)
->>>>>>> ceffa7d4
         })
         .await
         .context("prover task panicked")??;
@@ -320,11 +303,7 @@
     Ok(bytes.to_vec())
 }
 
-<<<<<<< HEAD
 /// Recovers the signing public key from each transaction's signature.
-=======
-/// Recovers the signing [`VerifyingKey`] from each transaction's signature.
->>>>>>> ceffa7d4
 pub fn recover_signers<'a, I>(txs: I) -> Result<Vec<UncompressedPublicKey>>
 where
     I: IntoIterator<Item = &'a TransactionSigned>,
