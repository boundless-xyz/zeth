// Copyright 2025 RISC Zero, Inc.
//
// Licensed under the Apache License, Version 2.0 (the "License");
// you may not use this file except in compliance with the License.
// You may obtain a copy of the License at
//
//     http://www.apache.org/licenses/LICENSE-2.0
//
// Unless required by applicable law or agreed to in writing, software
// distributed under the License is distributed on an "AS IS" BASIS,
// WITHOUT WARRANTIES OR CONDITIONS OF ANY KIND, either express or implied.
// See the License for the specific language governing permissions and
// limitations under the License.

use alloy::{
    eips::BlockId,
    primitives::{B256, BlockHash},
    providers::{Provider, ext::DebugApi},
    rpc::types::debug::ExecutionWitness,
};
use alloy_chains::NamedChain;
use anyhow::{Context, Result, bail};
use guests::{HOLESKY_ELF, MAINNET_ELF, SEPOLIA_ELF};
use reth_chainspec::{ChainSpec, EthChainSpec};
<<<<<<< HEAD
use reth_ethereum_primitives::{Block, TransactionSigned};
use reth_stateless::UncompressedPublicKey;
use risc0_zkvm::{Digest, ExecutorEnvBuilder, Receipt, compute_image_id, default_prover};
use std::{
    fs::File,
    io::{BufReader, BufWriter, Write},
    path::Path,
    sync::Arc,
};
=======
use reth_ethereum_primitives::TransactionSigned;
use risc0_zkvm::{
    Digest, ExecutorEnvBuilder, ProverOpts, Receipt, compute_image_id, default_prover,
};
use std::sync::Arc;
>>>>>>> 45813f9e
use zeth_core::Input;

/// Processes Ethereum blocks, including creating inputs, validating, and proving.
pub struct BlockProcessor<P> {
    /// The provider for fetching data from the Ethereum network.
    provider: Arc<P>,
    /// The chain specification.
    chain_spec: Arc<ChainSpec>,
}

impl<P> Clone for BlockProcessor<P> {
    fn clone(&self) -> Self {
        Self { provider: Arc::clone(&self.provider), chain_spec: Arc::clone(&self.chain_spec) }
    }
}

impl<P: Provider + DebugApi> BlockProcessor<P> {
    /// Creates a new BlockProcessor.
    ///
    /// This will make a network call to determine the chain ID and select the appropriate chain
    /// specification.
    pub async fn new(provider: P) -> Result<Self> {
        let chain_id = provider.get_chain_id().await.context("eth_chainId failed")?;
        let chain = chain_id.try_into().context("invalid chain ID")?;
        let chain_spec = match chain {
            NamedChain::Mainnet => reth_chainspec::MAINNET.clone(),
            NamedChain::Sepolia => reth_chainspec::SEPOLIA.clone(),
            NamedChain::Holesky => reth_chainspec::HOLESKY.clone(),
            NamedChain::Hoodi => reth_chainspec::HOODI.clone(),
            chain => bail!("unsupported chain: {chain}"),
        };

        Ok(Self { provider: provider.into(), chain_spec })
    }

    /// Returns the underlying provider.
    pub fn provider(&self) -> &P {
        &self.provider
    }

    /// Returns the named chain identifier.
    pub fn chain(&self) -> NamedChain {
        // This unwrap is safe because the constructor ensures a valid named chain.
        self.chain_spec.chain().named().unwrap()
    }

    /// Returns the guest program ELF and its corresponding image ID for the current chain.
    pub fn elf(&self) -> Result<(&'static [u8], Digest)> {
        let elf = match self.chain() {
            NamedChain::Mainnet => MAINNET_ELF,
            NamedChain::Sepolia => SEPOLIA_ELF,
            NamedChain::Holesky => HOLESKY_ELF,
            chain => bail!("unsupported chain for proving: {chain}"),
        };
        let image_id = compute_image_id(elf).context("failed to compute image id")?;

        Ok((elf, image_id))
    }

    /// Fetches the necessary data from the RPC endpoint to create the input.
    pub async fn create_input(&self, block: impl Into<BlockId>) -> Result<(Input, B256)> {
        let block_id = block.into();
        let rpc_block = self
            .provider
            .get_block(block_id)
            .full()
            .await?
            .with_context(|| format!("block {block_id} not found"))?;
        let witness = self.provider.debug_execution_witness(rpc_block.number().into()).await?;
        let block_hash = rpc_block.header.hash_slow();
        let block = reth_ethereum_primitives::Block::from(rpc_block);
        let signers = recover_signers(block.body.transactions())?;

        Ok((
            Input {
                block,
                signers,
                witness: ExecutionWitness {
                    state: witness.state,
                    codes: witness.codes,
                    keys: vec![], // keys are not used
                    headers: witness.headers,
                },
            },
            block_hash,
        ))
    }

    /// Validates the block execution on the host machine.
    pub fn validate(&self, input: Input) -> Result<B256> {
        let config = zeth_core::EthEvmConfig::new(self.chain_spec.clone());
        let hash = zeth_core::validate_block(input, config)?;

        Ok(hash)
    }

    /// Generates a RISC Zero proof of block execution.
    ///
    /// This method is computationally intensive and is run on a blocking thread.
    pub async fn prove(&self, input: Input, po2: Option<u32>) -> Result<(Receipt, Digest)> {
        self.prove_with_opts(input, po2, ProverOpts::default()).await
    }

    /// Generates a RISC Zero proof of block execution using the specified [ProverOpts].
    ///
    /// This method is computationally intensive and is run on a blocking thread.
    pub async fn prove_with_opts(
        &self,
        input: Input,
        po2: Option<u32>,
        opts: ProverOpts,
    ) -> Result<(Receipt, Digest)> {
        let (elf, image_id) = self.elf()?;

        // prove in a blocking thread using the default prover
        let info = tokio::task::spawn_blocking(move || {
            let mut env_builder = ExecutorEnvBuilder::default();
            if let Some(po2) = po2 {
                env_builder.segment_limit_po2(po2);
            }
            let env = env_builder.write(&input)?.build()?;
            default_prover().prove_with_opts(env, elf, &opts)
        })
        .await
        .context("prover task panicked")??;

        Ok((info.receipt, image_id))
    }

    /// Fetches input, using the filesystem cache if available.
    /// Handles migration from legacy formats automatically.
    pub async fn get_input_with_cache(&self, block_id: BlockId, cache_dir: &Path) -> Result<Input> {
        // First, get the block header to determine the canonical hash for caching.
        let header = self
            .provider
            .get_block(block_id)
            .await?
            .with_context(|| format!("block {block_id} not found"))?
            .header;
        let hash = header.hash;

        // 1. Try current version
        if let Some(input) = Current.load_from_dir(hash, cache_dir)? {
            return Ok(input);
        }
        // 2. Try legacy versions
        for format in LEGACY_FORMATS {
            if let Some(input) = format.load_from_dir(hash, cache_dir)? {
                // Migration: Save as current version
                if let Err(err) = self.save_to_cache(&input, cache_dir) {
                    tracing::warn!("Failed to save migrated cache: {}", err);
                }

                return Ok(input);
            }
        }

        tracing::info!("Cache miss for block {}. Fetching from RPC.", header.hash);
        let (input, _) = self.create_input(header.hash).await?;
        if let Err(e) = self.save_to_cache(&input, cache_dir) {
            tracing::warn!("Failed to save cache: {}", e);
        }

        Ok(input)
    }

    /// Performs an atomic write of the input.
    fn save_to_cache(&self, input: &Input, cache_dir: &Path) -> Result<()> {
        let temp_file =
            tempfile::NamedTempFile::new_in(cache_dir).context("failed to create temp file")?;
        {
            let mut w = BufWriter::new(&temp_file);
            serde_json::to_writer(&mut w, input).context("failed to serialize input")?;
            w.flush()?;
        }

        let hash = input.block.header.hash_slow();
        let cache_path = cache_dir.join(Current.file_name(hash));
        temp_file.persist(cache_path).context("failed to persist cache file")?;

        Ok(())
    }
}

const LEGACY_FORMATS: &[&dyn CacheFormat] = &[&LegacyV1];

trait CacheFormat: Send + Sync {
    fn file_name(&self, hash: BlockHash) -> String;
    fn load(&self, reader: BufReader<File>) -> Result<Input>;

    fn load_from_dir(&self, hash: BlockHash, dir: &Path) -> Result<Option<Input>> {
        let path = dir.join(self.file_name(hash));
        if !path.exists() {
            return Ok(None);
        }

        tracing::info!("Cache hit for block {}. Loading from file: {:?}", hash, path);
        let f = File::open(&path)?;
        let input = self.load(BufReader::new(f)).context("failed to load input from cache file")?;

        Ok(Some(input))
    }
}

struct Current;

impl CacheFormat for Current {
    fn file_name(&self, hash: BlockHash) -> String {
        format!("input_{hash}.v2.json")
    }

    fn load(&self, reader: BufReader<File>) -> Result<Input> {
        Ok(serde_json::from_reader(reader)?)
    }
}

struct LegacyV1;

impl CacheFormat for LegacyV1 {
    fn file_name(&self, hash: BlockHash) -> String {
        format!("input_{hash}.json")
    }

    fn load(&self, reader: BufReader<File>) -> Result<Input> {
        #[serde_with::serde_as]
        #[derive(serde::Deserialize)]
        struct InputV1 {
            #[serde_as(as = "zeth_core::serde_bincode_compat::Block")]
            block: Block,
            witness: ExecutionWitness,
        }

        let legacy: InputV1 =
            serde_json::from_reader(reader).context("failed to deserialize V1")?;
        // v1 input misses the signers
        let signers = recover_signers(legacy.block.body.transactions())?;

        Ok(Input { block: legacy.block, signers, witness: legacy.witness })
    }
}

/// Serializes the input into a byte slice suitable for the RISC Zero ZKVM.
///
/// The ZKVM guest expects aligned words, and this function handles the conversion
/// from a struct to a raw byte vector.
pub fn to_zkvm_input_bytes(input: &Input) -> Result<Vec<u8>> {
    let words = risc0_zkvm::serde::to_vec(input)?;
    let bytes = bytemuck::cast_slice(words.as_slice());
    Ok(bytes.to_vec())
}

/// Recovers the signing [`VerifyingKey`] from each transaction's signature.
pub fn recover_signers<'a, I>(txs: I) -> Result<Vec<UncompressedPublicKey>>
where
    I: IntoIterator<Item = &'a TransactionSigned>,
{
    txs.into_iter()
        .enumerate()
        .map(|(i, tx)| {
            tx.signature()
                .recover_from_prehash(&tx.signature_hash())
                .map(|keys| {
                    UncompressedPublicKey(
                        keys.to_encoded_point(false).as_bytes().try_into().unwrap(),
                    )
                })
                .with_context(|| format!("failed to recover signature for tx #{i}"))
        })
        .collect::<Result<Vec<_>, _>>()
}<|MERGE_RESOLUTION|>--- conflicted
+++ resolved
@@ -22,23 +22,17 @@
 use anyhow::{Context, Result, bail};
 use guests::{HOLESKY_ELF, MAINNET_ELF, SEPOLIA_ELF};
 use reth_chainspec::{ChainSpec, EthChainSpec};
-<<<<<<< HEAD
 use reth_ethereum_primitives::{Block, TransactionSigned};
 use reth_stateless::UncompressedPublicKey;
-use risc0_zkvm::{Digest, ExecutorEnvBuilder, Receipt, compute_image_id, default_prover};
+use risc0_zkvm::{
+    Digest, ExecutorEnvBuilder, ProverOpts, Receipt, compute_image_id, default_prover,
+};
 use std::{
     fs::File,
     io::{BufReader, BufWriter, Write},
     path::Path,
     sync::Arc,
 };
-=======
-use reth_ethereum_primitives::TransactionSigned;
-use risc0_zkvm::{
-    Digest, ExecutorEnvBuilder, ProverOpts, Receipt, compute_image_id, default_prover,
-};
-use std::sync::Arc;
->>>>>>> 45813f9e
 use zeth_core::Input;
 
 /// Processes Ethereum blocks, including creating inputs, validating, and proving.
@@ -171,22 +165,28 @@
     /// Fetches input, using the filesystem cache if available.
     /// Handles migration from legacy formats automatically.
     pub async fn get_input_with_cache(&self, block_id: BlockId, cache_dir: &Path) -> Result<Input> {
-        // First, get the block header to determine the canonical hash for caching.
-        let header = self
-            .provider
-            .get_block(block_id)
-            .await?
-            .with_context(|| format!("block {block_id} not found"))?
-            .header;
-        let hash = header.hash;
+        let block_hash = match block_id {
+            BlockId::Hash(hash) => hash.block_hash,
+            _ => {
+                // First, get the block header to determine the canonical hash for caching.
+                let header = self
+                    .provider()
+                    .get_block(block_id)
+                    .await?
+                    .with_context(|| format!("block {block_id} not found"))?
+                    .header;
+
+                header.hash
+            }
+        };
 
         // 1. Try current version
-        if let Some(input) = Current.load_from_dir(hash, cache_dir)? {
+        if let Some(input) = Current.load_from_dir(block_hash, cache_dir)? {
             return Ok(input);
         }
         // 2. Try legacy versions
         for format in LEGACY_FORMATS {
-            if let Some(input) = format.load_from_dir(hash, cache_dir)? {
+            if let Some(input) = format.load_from_dir(block_hash, cache_dir)? {
                 // Migration: Save as current version
                 if let Err(err) = self.save_to_cache(&input, cache_dir) {
                     tracing::warn!("Failed to save migrated cache: {}", err);
@@ -196,8 +196,8 @@
             }
         }
 
-        tracing::info!("Cache miss for block {}. Fetching from RPC.", header.hash);
-        let (input, _) = self.create_input(header.hash).await?;
+        tracing::info!("Cache miss for block {block_hash}. Fetching from RPC.");
+        let (input, _) = self.create_input(block_hash).await?;
         if let Err(e) = self.save_to_cache(&input, cache_dir) {
             tracing::warn!("Failed to save cache: {}", e);
         }
