[package]
name = "zeth-preflight"
version = "0.1.0"
edition = "2021"

[dependencies.zeth-core]
workspace = true

[dependencies]
alloy.workspace = true
anyhow.workspace = true
async-trait.workspace = true
<<<<<<< HEAD
flate2.workspace = true
=======
>>>>>>> 4c6a74f3
k256.workspace = true
log.workspace = true
pot.workspace = true
rkyv.workspace = true
serde.workspace = true
serde_json.workspace = true
tokio.workspace = true

reth-chainspec.workspace = true
reth-revm.workspace = true
reth-primitives.workspace = true
reth-storage-errors.workspace = true

<<<<<<< HEAD
risc0-zkvm.workspace = true
=======
pot.workspace = true
serde_json.workspace = true
tokio.workspace = true
>>>>>>> 4c6a74f3
<|MERGE_RESOLUTION|>--- conflicted
+++ resolved
@@ -10,10 +10,7 @@
 alloy.workspace = true
 anyhow.workspace = true
 async-trait.workspace = true
-<<<<<<< HEAD
 flate2.workspace = true
-=======
->>>>>>> 4c6a74f3
 k256.workspace = true
 log.workspace = true
 pot.workspace = true
@@ -25,12 +22,4 @@
 reth-chainspec.workspace = true
 reth-revm.workspace = true
 reth-primitives.workspace = true
-reth-storage-errors.workspace = true
-
-<<<<<<< HEAD
-risc0-zkvm.workspace = true
-=======
-pot.workspace = true
-serde_json.workspace = true
-tokio.workspace = true
->>>>>>> 4c6a74f3
+reth-storage-errors.workspace = true