// Copyright 2025 RISC Zero, Inc.
//
// Licensed under the Apache License, Version 2.0 (the "License");
// you may not use this file except in compliance with the License.
// You may obtain a copy of the License at
//
//     http://www.apache.org/licenses/LICENSE-2.0
//
// Unless required by applicable law or agreed to in writing, software
// distributed under the License is distributed on an "AS IS" BASIS,
// WITHOUT WARRANTIES OR CONDITIONS OF ANY KIND, either express or implied.
// See the License for the specific language governing permissions and
// limitations under the License.

use alloy_consensus::{Header, private::serde};
use alloy_primitives::{Address, B256, Bytes, KECCAK256_EMPTY, U256, keccak256, map::B256Map};
use alloy_trie::{EMPTY_ROOT_HASH, TrieAccount};
use reth_chainspec::{EthChainSpec, Hardforks};
use reth_errors::ProviderError;
use reth_ethereum_primitives::Block;
use reth_evm::{EthEvmFactory, eth::spec::EthExecutorSpec, revm::bytecode::Bytecode};
use reth_stateless::validation::StatelessValidationError;
use reth_trie_common::HashedPostState;
use risc0_ethereum_trie::CachedTrie;
use std::{cell::RefCell, collections::hash_map::Entry, fmt::Debug, marker::PhantomData};

pub use reth_stateless::{ExecutionWitness, StatelessTrie, UncompressedPublicKey};

pub type EthEvmConfig<C> = reth_evm_ethereum::EthEvmConfig<C, EthEvmFactory>;

<<<<<<< HEAD
#[cfg(feature = "cycle-tracker")]
pub mod cycle_tracker;
=======
pub mod serde_bincode_compat {
    pub type Block<'a> = reth_primitives_traits::serde_bincode_compat::Block<
        'a,
        reth_ethereum_primitives::TransactionSigned,
        alloy_consensus::Header,
    >;
}
>>>>>>> ceffa7d4

/// `StatelessInput` is a convenience structure for serializing the input needed
/// for the stateless validation function.
#[serde_with::serde_as]
#[derive(Clone, Debug, serde::Serialize, serde::Deserialize)]
pub struct Input {
    /// The block being executed in the stateless validation function
    #[serde_as(as = "serde_bincode_compat::Block")]
    pub block: Block,
    /// List of signing public keys for each transaction in the block.
    pub signers: Vec<UncompressedPublicKey>,
    /// `ExecutionWitness` for the stateless validation function
    pub witness: ExecutionWitness,
}

/// Performs stateless validation of a block using the provided witness data.
#[inline]
pub fn validate_block<C>(
    Input { block, signers, witness }: Input,
    config: EthEvmConfig<C>,
) -> Result<B256, StatelessValidationError>
where
    C: EthExecutorSpec + EthChainSpec<Header = Header> + Hardforks + 'static,
{
    let chain_spec = config.chain_spec().clone();

    #[cfg(not(feature = "unsafe-pre-merge"))]
    assert!(
        reth_chainspec::EthereumHardforks::is_paris_active_at_block(&chain_spec, block.number),
        "only post-merge blocks supported"
    );
<<<<<<< HEAD

    #[cfg(all(feature = "cycle-tracker", target_os = "zkvm"))]
    let config = cycle_tracker::guest::CycleTrackerEvmConfig::new(config);
=======
>>>>>>> ceffa7d4

    let (hash, _) = reth_stateless::stateless_validation_with_trie::<SparseState, _, _>(
        block, signers, witness, chain_spec, config,
    )?;

    Ok(hash)
}

/// Zero-overhead helper for tries that only contain RLP encoded data.
#[derive(Debug, Clone, Default)]
#[repr(transparent)]
struct RlpTrie<T> {
    inner: CachedTrie,
    phantom: PhantomData<T>,
}

impl<T: alloy_rlp::Decodable + alloy_rlp::Encodable> RlpTrie<T> {
    fn new(inner: CachedTrie) -> Self {
        Self { inner, phantom: PhantomData }
    }

    pub fn from_prehashed(
        root: B256,
        rlp_by_digest: &B256Map<impl AsRef<[u8]>>,
    ) -> alloy_rlp::Result<Self> {
        Ok(Self::new(CachedTrie::from_prehashed_nodes(root, rlp_by_digest)?))
    }

    pub fn get(&self, key: impl AsRef<[u8]>) -> alloy_rlp::Result<Option<T>> {
        self.inner.get(key).map(alloy_rlp::decode_exact).transpose()
    }

    pub fn insert(&mut self, key: impl AsRef<[u8]>, value: T) {
        self.inner.insert(key, alloy_rlp::encode(value));
    }

    pub fn remove(&mut self, key: impl AsRef<[u8]>) -> bool {
        self.inner.remove(key)
    }

    pub fn hash(&mut self) -> B256 {
        self.inner.hash()
    }
}

/// Represents a sparse version of the Ethereum world state.
/// This is significantly more performant than the Reth default.
#[derive(Debug, Clone)]
struct SparseState {
    /// state MPT containing all used accounts
    state: RlpTrie<TrieAccount>,
    /// storage MPTs sorted by the hashed address of their account
    storages: RefCell<B256Map<RlpTrie<U256>>>,

    /// all relevant MPT nodes by their Keccak hash
    rlp_by_digest: B256Map<Bytes>,
}

impl SparseState {
    /// Removes an account from the state.
    fn remove_account(&mut self, hashed_address: &B256) {
        self.state.remove(hashed_address);
        self.storages.get_mut().remove(hashed_address);
    }

    /// Clears the storage of an account.
    fn clear_storage(&mut self, hashed_address: B256) -> &mut RlpTrie<U256> {
        self.storages.get_mut().entry(hashed_address).insert_entry(RlpTrie::default()).into_mut()
    }

    /// Returns a mutable version of the storage trie of the given account.
    fn storage_trie_mut(&mut self, hashed_address: B256) -> alloy_rlp::Result<&mut RlpTrie<U256>> {
        let trie = match self.storages.get_mut().entry(hashed_address) {
            Entry::Occupied(entry) => entry.into_mut(),
            Entry::Vacant(entry) => {
                // build the storage trie matching the storage root of the account
                let storage_root =
                    self.state.get(hashed_address)?.map_or(EMPTY_ROOT_HASH, |a| a.storage_root);
                entry.insert(RlpTrie::from_prehashed(storage_root, &self.rlp_by_digest)?)
            }
        };

        Ok(trie)
    }
}

impl StatelessTrie for SparseState {
    /// Initialize the stateless trie using the `ExecutionWitness`.
    fn new(
        witness: &ExecutionWitness,
        pre_state_root: B256,
    ) -> Result<(Self, B256Map<Bytecode>), StatelessValidationError> {
        // fist, hash all the RLP nodes once
        let rlp_by_digest: B256Map<_> =
            witness.state.iter().map(|rlp| (keccak256(rlp), rlp.clone())).collect();

        // construct the state trie from the witness data and the given state root
        let state = RlpTrie::from_prehashed(pre_state_root, &rlp_by_digest)
            .map_err(|_| StatelessValidationError::WitnessRevealFailed { pre_state_root })?;

        // hash all the supplied bytecode
        let bytecode = witness
            .codes
            .iter()
            .map(|code| (keccak256(code), Bytecode::new_raw(code.clone())))
            .collect();

        Ok((Self { state, storages: RefCell::new(B256Map::default()), rlp_by_digest }, bytecode))
    }

    /// Returns the `TrieAccount` that corresponds to the `Address`.
    fn account(&self, address: Address) -> Result<Option<TrieAccount>, ProviderError> {
        let hashed_address = keccak256(address);
        match self.state.get(hashed_address)? {
            None => Ok(None),
            Some(account) => {
                // each time an account is accessed, check whether its storage trie already exists
                // otherwise construct it from the witness data and the account's storage root
                match self.storages.borrow_mut().entry(hashed_address) {
                    Entry::Vacant(entry) => {
                        entry.insert(RlpTrie::from_prehashed(
                            account.storage_root,
                            &self.rlp_by_digest,
                        )?);
                    }
                    Entry::Occupied(_) => {}
                }

                Ok(Some(account))
            }
        }
    }

    /// Returns the storage slot value that corresponds to the given (address, slot) tuple.
    fn storage(&self, address: Address, slot: U256) -> Result<U256, ProviderError> {
        let storages = self.storages.borrow();
        // storage() is always be called after account(), so the storage trie must already exist
        let storage_trie = storages.get(&keccak256(address)).unwrap();
        Ok(storage_trie.get(keccak256(B256::from(slot)))?.unwrap_or(U256::ZERO))
    }

    /// Computes the new state root from the HashedPostState.
    fn calculate_state_root(
        &mut self,
        state: HashedPostState,
    ) -> Result<B256, StatelessValidationError> {
        let mut removed_accounts = Vec::new();
        for (hashed_address, account) in state.accounts {
            // nonexisting accounts must be removed from the state
            let Some(account) = account else {
                removed_accounts.push(hashed_address);
                continue;
            };

            // apply storage changes before computing the storage root
            let storage_root = match state.storages.get(&hashed_address) {
                None => self.storage_trie_mut(hashed_address).unwrap().hash(),
                Some(storage) => {
                    let storage_trie = if storage.wiped {
                        self.clear_storage(hashed_address)
                    } else {
                        self.storage_trie_mut(hashed_address).unwrap()
                    };

                    // apply all state modifications
                    for (hashed_key, value) in &storage.storage {
                        if !value.is_zero() {
                            storage_trie.insert(hashed_key, *value);
                        }
                    }
                    // removals must happen last, otherwise unresolved orphans might still exist
                    for (hashed_key, value) in &storage.storage {
                        if value.is_zero() {
                            storage_trie.remove(hashed_key);
                        }
                    }

                    storage_trie.hash()
                }
            };

            // update/insert the account after all changes have been processed
            let account = TrieAccount {
                nonce: account.nonce,
                balance: account.balance,
                storage_root,
                code_hash: account.bytecode_hash.unwrap_or(KECCAK256_EMPTY),
            };
            self.state.insert(hashed_address, account);
        }
        removed_accounts.iter().for_each(|hashed_address| self.remove_account(hashed_address));

        Ok(self.state.hash())
    }
}<|MERGE_RESOLUTION|>--- conflicted
+++ resolved
@@ -28,10 +28,9 @@
 
 pub type EthEvmConfig<C> = reth_evm_ethereum::EthEvmConfig<C, EthEvmFactory>;
 
-<<<<<<< HEAD
 #[cfg(feature = "cycle-tracker")]
 pub mod cycle_tracker;
-=======
+
 pub mod serde_bincode_compat {
     pub type Block<'a> = reth_primitives_traits::serde_bincode_compat::Block<
         'a,
@@ -39,7 +38,6 @@
         alloy_consensus::Header,
     >;
 }
->>>>>>> ceffa7d4
 
 /// `StatelessInput` is a convenience structure for serializing the input needed
 /// for the stateless validation function.
@@ -71,12 +69,9 @@
         reth_chainspec::EthereumHardforks::is_paris_active_at_block(&chain_spec, block.number),
         "only post-merge blocks supported"
     );
-<<<<<<< HEAD
 
     #[cfg(all(feature = "cycle-tracker", target_os = "zkvm"))]
     let config = cycle_tracker::guest::CycleTrackerEvmConfig::new(config);
-=======
->>>>>>> ceffa7d4
 
     let (hash, _) = reth_stateless::stateless_validation_with_trie::<SparseState, _, _>(
         block, signers, witness, chain_spec, config,
