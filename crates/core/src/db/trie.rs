--- conflicted
+++ resolved
@@ -12,22 +12,13 @@
 // See the License for the specific language governing permissions and
 // limitations under the License.
 
-<<<<<<< HEAD
-=======
-use crate::keccak::keccak;
->>>>>>> 9b70d40b
 use crate::map::NoMapHasher;
 use crate::mpt::MptNode;
 use crate::rescue::Recoverable;
 use crate::stateless::data::StorageEntry;
 use alloy_consensus::Account;
-<<<<<<< HEAD
-use alloy_primitives::map::HashMap;
+use alloy_primitives::map::{AddressHashMap, B256HashMap, HashMap};
 use alloy_primitives::{keccak256, Address, B256, U256};
-=======
-use alloy_primitives::map::{AddressHashMap, B256HashMap, HashMap};
-use alloy_primitives::{Address, B256, U256};
->>>>>>> 9b70d40b
 use reth_primitives::revm_primitives::db::Database;
 use reth_primitives::revm_primitives::{AccountInfo, Bytecode};
 use reth_revm::DatabaseRef;
@@ -35,15 +26,9 @@
 
 #[derive(Default)]
 pub struct TrieDB {
-<<<<<<< HEAD
     pub accounts: MptNode<Account>,
-    pub storage: HashMap<Address, StorageEntry, NoMapHasher>,
-    pub contracts: HashMap<B256, Bytecode, NoMapHasher>,
-=======
-    pub accounts: MptNode,
     pub storage: AddressHashMap<StorageEntry>,
     pub contracts: B256HashMap<Bytecode>,
->>>>>>> 9b70d40b
     pub block_hashes: HashMap<u64, B256, NoMapHasher>,
 }
 
