--- conflicted
+++ resolved
@@ -16,18 +16,11 @@
 use crate::db::trie::TrieDB;
 use crate::db::update::{into_plain_state, Update};
 use crate::driver::CoreDriver;
-use crate::map::NoMapHasher;
 use crate::mpt::MptNode;
 use crate::stateless::data::StorageEntry;
 use alloy_consensus::Account;
-<<<<<<< HEAD
-use alloy_primitives::keccak256;
-use alloy_primitives::map::HashMap;
-use alloy_primitives::{Address, U256};
-=======
 use alloy_primitives::map::AddressHashMap;
-use alloy_primitives::U256;
->>>>>>> 9b70d40b
+use alloy_primitives::{keccak256, U256};
 use anyhow::{bail, Context};
 use reth_revm::db::states::StateChangeset;
 use reth_revm::db::BundleState;
@@ -35,13 +28,8 @@
 pub trait FinalizationStrategy<Driver: CoreDriver, Database> {
     fn finalize_state(
         block: &mut Driver::Block,
-<<<<<<< HEAD
         state_trie: &mut MptNode<Account>,
-        storage_tries: &mut HashMap<Address, StorageEntry, NoMapHasher>,
-=======
-        state_trie: &mut MptNode,
         storage_tries: &mut AddressHashMap<StorageEntry>,
->>>>>>> 9b70d40b
         parent_header: &mut Driver::Header,
         db: Option<&mut Database>,
         bundle_state: BundleState,
@@ -54,13 +42,8 @@
 impl<Driver: CoreDriver> FinalizationStrategy<Driver, TrieDB> for TrieDbFinalizationStrategy {
     fn finalize_state(
         block: &mut Driver::Block,
-<<<<<<< HEAD
         _state_trie: &mut MptNode<Account>,
-        _storage_tries: &mut HashMap<Address, StorageEntry, NoMapHasher>,
-=======
-        _state_trie: &mut MptNode,
         _storage_tries: &mut AddressHashMap<StorageEntry>,
->>>>>>> 9b70d40b
         parent_header: &mut Driver::Header,
         db: Option<&mut TrieDB>,
         bundle_state: BundleState,
@@ -104,13 +87,8 @@
 impl<Driver: CoreDriver> FinalizationStrategy<Driver, MemoryDB> for MemoryDbFinalizationStrategy {
     fn finalize_state(
         block: &mut Driver::Block,
-<<<<<<< HEAD
         state_trie: &mut MptNode<Account>,
-        storage_tries: &mut HashMap<Address, StorageEntry, NoMapHasher>,
-=======
-        state_trie: &mut MptNode,
         storage_tries: &mut AddressHashMap<StorageEntry>,
->>>>>>> 9b70d40b
         parent_header: &mut Driver::Header,
         db: Option<&mut MemoryDB>,
         bundle_state: BundleState,
