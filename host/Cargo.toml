[package]
name = "zeth"
version = "0.1.0"
edition = "2021"

[lib]
name = "util"
path = "src/util/lib.rs"

[dependencies]
alloy-sol-types = "0.6"
<<<<<<< HEAD
anyhow = { version = "1.0", default-features = false }
=======
anyhow = "1.0"
>>>>>>> 6867af4e
bincode = "1.3.3"
bonsai-sdk = { workspace = true }
bytemuck = "1.13"
clap = { version = "4.0", features = ["derive"] }
env_logger = "0.10"
ethers-core = { version = "2.0", features = ["optimism"] }
hex = "0.4.3"
hashbrown = { workspace = true }
log = "0.4"
revm = { workspace = true }
risc0-zkvm = { workspace = true, features = ["prove", "profiler"] }
ruint = { version = "1.10", default-features = false }
serde = "1.0"
serde_json = { version = "1.0", features = ["std"] }
serde_with = { version = "3.0" }
flate2 = { version = "1.0.26" }
ethers-providers = { version = "2.0", features = ["optimism"] }
tempfile = "3.6"
tokio = { version = "1.23", features = ["full"] }
zeth-guests = { path = "../guests" }
zeth-lib = { path = "../lib" }
zeth-primitives = { path = "../primitives" }

[dev-dependencies]
assert_cmd = "2.0"
rstest = "0.18"<|MERGE_RESOLUTION|>--- conflicted
+++ resolved
@@ -9,11 +9,7 @@
 
 [dependencies]
 alloy-sol-types = "0.6"
-<<<<<<< HEAD
-anyhow = { version = "1.0", default-features = false }
-=======
 anyhow = "1.0"
->>>>>>> 6867af4e
 bincode = "1.3.3"
 bonsai-sdk = { workspace = true }
 bytemuck = "1.13"
