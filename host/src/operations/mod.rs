// Copyright 2024 RISC Zero, Inc.
//
// Licensed under the Apache License, Version 2.0 (the "License");
// you may not use this file except in compliance with the License.
// You may obtain a copy of the License at
//
//     http://www.apache.org/licenses/LICENSE-2.0
//
// Unless required by applicable law or agreed to in writing, software
// distributed under the License is distributed on an "AS IS" BASIS,
// WITHOUT WARRANTIES OR CONDITIONS OF ANY KIND, either express or implied.
// See the License for the specific language governing permissions and
// limitations under the License.

pub mod chains;
pub mod info;
pub mod rollups;

use std::{
    borrow::BorrowMut,
    fmt::Debug,
    sync::{Arc, Mutex},
};

use log::{error, info, warn};
use risc0_zkvm::{
    default_prover, serde::to_vec, sha::Digest, Assumption, ExecutorEnv, ExecutorImpl,
    FileSegmentRef, Receipt, Session,
};
use serde::{de::DeserializeOwned, Serialize};
use tempfile::tempdir;

use crate::{cli::Cli, save_receipt};

pub async fn verify_bonsai_receipt<O: Eq + Debug + DeserializeOwned>(
    image_id: Digest,
    expected_output: &O,
    uuid: String,
    max_retries: usize,
) -> anyhow::Result<(String, Receipt)> {
<<<<<<< HEAD
    info!("Creating Bonsai client");
    let client =
        client.unwrap_or_else(|| bonsai_sdk::Client::from_env(risc0_zkvm::VERSION).unwrap());

    info!("Bonsai Receipt UUID: {}", uuid);
    let session = bonsai_sdk::SessionId { uuid };
=======
    info!("Tracking receipt uuid: {}", uuid);
    let session = bonsai_sdk::alpha::SessionId { uuid };
>>>>>>> df843243

    loop {
        let mut res = None;
        for attempt in 1..=max_retries {
            // let client = bonsai_sdk::Client::from_env(risc0_zkvm::VERSION)?;
            let client = bonsai_sdk::alpha_async::get_client_from_env(risc0_zkvm::VERSION).await?;

            match session.status(&client) {
                Ok(response) => {
                    res = Some(response);
                    break;
                }
                Err(err) => {
                    if attempt == max_retries {
                        anyhow::bail!(err);
                    }
                    warn!(
                        "Attempt {}/{} for session status request: {:?}",
                        attempt, max_retries, err
                    );
                    std::thread::sleep(std::time::Duration::from_secs(15));
                    continue;
                }
            }
        }

        let res = res.unwrap();

        if res.status == "RUNNING" {
            info!(
                "Current status: {} - state: {} - continue polling...",
                res.status,
                res.state.unwrap_or_default()
            );
            std::thread::sleep(std::time::Duration::from_secs(15));
        } else if res.status == "SUCCEEDED" {
            // Download the receipt, containing the output
            let receipt_url = res
                .receipt_url
                .expect("API error, missing receipt on completed session");
            // let client = bonsai_sdk::Client::from_env(risc0_zkvm::VERSION)?;
            let client = bonsai_sdk::alpha_async::get_client_from_env(risc0_zkvm::VERSION).await?;
            let receipt_buf = client.download(&receipt_url)?;
            let receipt: Receipt = bincode::deserialize(&receipt_buf)?;
            receipt
                .verify(image_id)
                .expect("Receipt verification failed");
            // verify output
            let receipt_output: O = receipt.journal.decode().unwrap();
            if expected_output == &receipt_output {
                info!("Receipt validated!");
            } else {
                error!(
                    "Output mismatch! Receipt: {:?}, expected: {:?}",
                    receipt_output, expected_output,
                );
            }
            return Ok((session.uuid, receipt));
        } else {
            panic!(
                "Workflow exited: {} - | err: {}",
                res.status,
                res.error_msg.unwrap_or_default()
            );
        }
    }
}

pub async fn maybe_prove<I: Serialize, O: Eq + Debug + DeserializeOwned>(
    cli: &Cli,
    input: &I,
    elf: &[u8],
    expected_output: &O,
    assumptions: (Vec<Assumption>, Vec<String>),
    file_reference: &String,
    receipt_index: Option<Arc<Mutex<usize>>>,
) -> Option<(String, Receipt)> {
    let (assumption_instances, assumption_uuids) = assumptions;
    if let Cli::Prove(prove_args) = cli {
        let encoded_input = to_vec(input).expect("Could not serialize composition prep input!");
        let (receipt_uuid, receipt) = if prove_args.submit_to_bonsai {
            // query bonsai service until it works
            loop {
                if let Ok(result) = prove_bonsai(
                    encoded_input.clone(),
                    elf,
                    expected_output,
                    assumption_uuids.clone(),
                )
                .await
                {
                    break result;
                }
            }
        } else {
            // run prover
            (
                Default::default(),
                prove_locally(
                    prove_args.exec_args.execution_po2,
                    encoded_input,
                    elf,
                    assumption_instances,
                    prove_args.exec_args.profile,
                    file_reference,
                ),
            )
        };
        // verify output
        let output_guest: O = receipt.journal.decode().unwrap();
        if expected_output == &output_guest {
            info!("Prover succeeded");
        } else {
            error!(
                "Output mismatch! Prover: {:?}, expected: {:?}",
                output_guest, expected_output,
            );
        }
        // save receipt
        if let Some(arc) = receipt_index {
            save_receipt(
                file_reference,
                &receipt,
                Some(arc.lock().unwrap().borrow_mut()),
            );
        } else {
            save_receipt(file_reference, &receipt, None);
        }
        // return result
        Some((receipt_uuid, receipt))
    } else {
        None
    }
}

pub async fn prove_bonsai<O: Eq + Debug + DeserializeOwned>(
    encoded_input: Vec<u32>,
    elf: &[u8],
    expected_output: &O,
    assumption_uuids: Vec<String>,
) -> anyhow::Result<(String, Receipt)> {
    info!("Proving on Bonsai");
    // Compute the image_id, then upload the ELF with the image_id as its key.
    let image_id = risc0_zkvm::compute_image_id(elf)?;
    let encoded_image_id = hex::encode(image_id);
    // Prepare input data
    let input_data = bytemuck::cast_slice(&encoded_input).to_vec();

    // let client = bonsai_sdk::Client::from_env(risc0_zkvm::VERSION)?;
    let client = bonsai_sdk::alpha_async::get_client_from_env(risc0_zkvm::VERSION).await?;
    client.upload_img(&encoded_image_id, elf.to_vec())?;
    // upload input
    let input_id = client.upload_input(input_data.clone())?;

    let session = client.create_session(
        encoded_image_id.clone(),
        input_id.clone(),
        assumption_uuids.clone(),
    )?;

    verify_bonsai_receipt(image_id, expected_output, session.uuid.clone(), 8).await
}

pub fn prove_locally(
    segment_limit_po2: u32,
    encoded_input: Vec<u32>,
    elf: &[u8],
    assumptions: Vec<Assumption>,
    profile: bool,
    file_reference: &String,
) -> Receipt {
    info!("Proving with segment_limit_po2 = {:?}", segment_limit_po2);
    info!(
        "Input size: {} words ( {} MB )",
        encoded_input.len(),
        encoded_input.len() * 4 / 1_000_000
    );

    info!("Running the prover...");
    let mut env_builder = ExecutorEnv::builder();

    env_builder
        .session_limit(None)
        .segment_limit_po2(segment_limit_po2)
        .write_slice(&encoded_input);

    if profile {
        info!("Profiling enabled.");
        env_builder.enable_profiler(format!("profile_{}.pb", file_reference));
    }

    for assumption in assumptions {
        env_builder.add_assumption(assumption);
    }

    let prover = default_prover();
    prover.prove(env_builder.build().unwrap(), elf).unwrap()
}

pub fn execute<T: serde::Serialize + ?Sized, O: Eq + Debug + DeserializeOwned>(
    input: &T,
    segment_limit_po2: u32,
    profile: bool,
    elf: &[u8],
    expected_output: &O,
    file_reference: &String,
) -> Session {
    info!(
        "Running in executor with segment_limit_po2 = {:?}",
        segment_limit_po2
    );

    let input = to_vec(input).expect("Could not serialize input!");
    info!(
        "Input size: {} words ( {} MB )",
        input.len(),
        input.len() * 4 / 1_000_000
    );

    info!("Running the executor...");
    let start_time = std::time::Instant::now();
    let session = {
        let mut builder = ExecutorEnv::builder();
        builder
            .session_limit(None)
            .segment_limit_po2(segment_limit_po2)
            .write_slice(&input);

        if profile {
            info!("Profiling enabled.");
            builder.enable_profiler(format!("profile_{}.pb", file_reference));
        }

        let env = builder.build().unwrap();
        let mut exec = ExecutorImpl::from_elf(env, elf).unwrap();

        let segment_dir = tempdir().unwrap();

        exec.run_with_callback(|segment| {
            Ok(Box::new(FileSegmentRef::new(&segment, segment_dir.path())?))
        })
        .unwrap()
    };
    // verify output
    let output_guest: O = session.journal.clone().unwrap().decode().unwrap();
    if expected_output == &output_guest {
        info!("Executor succeeded");
    } else {
        error!(
            "Output mismatch! Executor: {:?}, expected: {:?}",
            output_guest, expected_output,
        );
    }
    // report performance
    println!(
        "Generated {:?} segments; elapsed time: {:?}",
        session.segments.len(),
        start_time.elapsed()
    );
    println!(
        "Executor ran in (roughly) {} cycles",
        session.segments.len() * (1 << segment_limit_po2)
    );
    // return result
    session
}<|MERGE_RESOLUTION|>--- conflicted
+++ resolved
@@ -38,17 +38,8 @@
     uuid: String,
     max_retries: usize,
 ) -> anyhow::Result<(String, Receipt)> {
-<<<<<<< HEAD
-    info!("Creating Bonsai client");
-    let client =
-        client.unwrap_or_else(|| bonsai_sdk::Client::from_env(risc0_zkvm::VERSION).unwrap());
-
-    info!("Bonsai Receipt UUID: {}", uuid);
-    let session = bonsai_sdk::SessionId { uuid };
-=======
     info!("Tracking receipt uuid: {}", uuid);
     let session = bonsai_sdk::alpha::SessionId { uuid };
->>>>>>> df843243
 
     loop {
         let mut res = None;
