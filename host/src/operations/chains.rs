// Copyright 2024 RISC Zero, Inc.
//
// Licensed under the Apache License, Version 2.0 (the "License");
// you may not use this file except in compliance with the License.
// You may obtain a copy of the License at
//
//     http://www.apache.org/licenses/LICENSE-2.0
//
// Unless required by applicable law or agreed to in writing, software
// distributed under the License is distributed on an "AS IS" BASIS,
// WITHOUT WARRANTIES OR CONDITIONS OF ANY KIND, either express or implied.
// See the License for the specific language governing permissions and
// limitations under the License.

use std::fmt::Debug;

use anyhow::Context;
use ethers_core::types::Transaction as EthersTransaction;
use log::{info, warn};
use risc0_zkvm::{compute_image_id, Receipt};
use serde::{Deserialize, Serialize};
use zeth_lib::{
    builder::BlockBuilderStrategy,
    consts::ChainSpec,
    host::{cache_file_path, preflight::Preflight, verify::Verifier},
    input::BlockBuildInput,
    output::BlockBuildOutput,
};

use crate::{
    cli::Cli,
    operations::{execute, maybe_prove, verify_bonsai_receipt},
};

pub async fn build_chain_blocks<N: BlockBuilderStrategy>(
    cli: Cli,
    rpc_url: Option<String>,
    chain_spec: ChainSpec,
    guest_elf: &[u8],
) -> anyhow::Result<Option<(String, Receipt)>>
where
    N::TxEssence: 'static + Send + TryFrom<EthersTransaction> + Serialize + Deserialize<'static>,
    <N::TxEssence as TryFrom<EthersTransaction>>::Error: Debug,
{
    let core_args = cli.core_args().clone();
    // Fetch all of the initial data
    let rpc_cache = core_args.cache.as_ref().map(|dir| {
        cache_file_path(
            dir,
            &core_args.network.to_string(),
            core_args.block_number,
            "json.gz",
        )
    });

    let init_spec = chain_spec.clone();
    let preflight_result = tokio::task::spawn_blocking(move || {
        N::preflight_with_external_data(init_spec, rpc_cache, rpc_url, core_args.block_number)
    })
    .await?;
    let preflight_data = preflight_result.context("preflight failed")?;

    // Create the guest input from [Init]
    let input: BlockBuildInput<N::TxEssence> = preflight_data
        .clone()
        .try_into()
        .context("invalid preflight data")?;

    // Verify that the transactions run correctly
    info!("Running from memory ...");
    let output = N::build_from(&chain_spec, input.clone()).context("Error while building block")?;

    match &output {
        BlockBuildOutput::SUCCESS {
            hash: new_block_hash,
            head: new_block_head,
            state: new_block_state,
        } => {
            info!("Verifying final state using provider data ...");
            preflight_data.verify_block(new_block_head, new_block_state)?;

            info!("Final block hash derived successfully. {}", new_block_hash);
        }
        BlockBuildOutput::FAILURE { .. } => {
            warn!("Proving bad block construction!")
        }
    }

<<<<<<< HEAD
    let compressed_output = output.with_state_compressed();
    let result = match &cli {
        Cli::Build(..) => None,
=======
    let compressed_output = output.with_state_hashed();
    match &cli {
        Cli::Build(..) => {}
>>>>>>> 699116fb
        Cli::Run(run_args) => {
            execute(
                &input,
                run_args.exec_args.execution_po2,
                run_args.exec_args.profile,
                guest_elf,
                &compressed_output,
                &cli.execution_label(),
            );
            None
        }
        Cli::Prove(..) => {
            maybe_prove(
                &cli,
                &input,
                guest_elf,
                &compressed_output,
                Default::default(),
            )
            .await
        }
        Cli::Verify(verify_args) => Some(
            verify_bonsai_receipt(
                compute_image_id(guest_elf)?,
                &compressed_output,
                verify_args.bonsai_receipt_uuid.clone(),
                4,
            )
            .await?,
        ),
        Cli::OpInfo(..) => {
            unreachable!()
        }
    };

    Ok(result)
}<|MERGE_RESOLUTION|>--- conflicted
+++ resolved
@@ -86,15 +86,9 @@
         }
     }
 
-<<<<<<< HEAD
-    let compressed_output = output.with_state_compressed();
+    let compressed_output = output.with_state_hashed();
     let result = match &cli {
         Cli::Build(..) => None,
-=======
-    let compressed_output = output.with_state_hashed();
-    match &cli {
-        Cli::Build(..) => {}
->>>>>>> 699116fb
         Cli::Run(run_args) => {
             execute(
                 &input,
