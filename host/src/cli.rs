// Copyright 2024 RISC Zero, Inc.
//
// Licensed under the Apache License, Version 2.0 (the "License");
// you may not use this file except in compliance with the License.
// You may obtain a copy of the License at
//
//     http://www.apache.org/licenses/LICENSE-2.0
//
// Unless required by applicable law or agreed to in writing, software
// distributed under the License is distributed on an "AS IS" BASIS,
// WITHOUT WARRANTIES OR CONDITIONS OF ANY KIND, either express or implied.
// See the License for the specific language governing permissions and
// limitations under the License.

use core::fmt;
use std::path::PathBuf;

use clap::ValueEnum;

#[derive(clap::Parser, Debug, Clone)]
#[command(name = "zeth")]
#[command(bin_name = "zeth")]
#[command(author, version, about, long_about = None)]
pub enum Cli {
    /// Build blocks only on the host
    Build(BuildArgs),
    /// Run the block building inside the executor
    Run(RunArgs),
    /// Provably build blocks inside the zkVM
    Prove(ProveArgs),
    /// Verify a block building receipt
    Verify(VerifyArgs),
}

impl Cli {
    pub fn build_args(&self) -> &BuildArgs {
        match &self {
            Cli::Build(build_args) => build_args,
            Cli::Run(run_args) => &run_args.build_args,
            Cli::Prove(prove_args) => &prove_args.run_args.build_args,
            Cli::Verify(..) => unimplemented!(),
        }
    }

    /// Generate a unique tag for the command execution
    pub fn execution_tag(&self) -> String {
        let time = std::time::SystemTime::now()
            .duration_since(std::time::UNIX_EPOCH)
            .unwrap();
        match &self {
            Cli::Build(args) => format!("{}_build_{}", time.as_secs(), args.tag()),
            Cli::Run(args) => format!("{}_run_{}", time.as_secs(), args.tag()),
            Cli::Prove(args) => format!("{}_prove_{}", time.as_secs(), args.tag()),
            Cli::Verify(..) => unimplemented!(),
        }
    }
}

<<<<<<< HEAD
    pub fn execution_label(&self) -> String {
        let sys_time = std::time::SystemTime::now()
            .duration_since(std::time::UNIX_EPOCH)
            .unwrap();
        format!("{}_{}", sys_time.as_secs(), self.to_string())
    }

    pub fn submit_to_bonsai(&self) -> bool {
        if let Cli::Prove(prove_args) = self {
            prove_args.submit_to_bonsai
        } else {
            false
        }
    }

    pub fn snark(&self) -> bool {
        if let Cli::Prove(prove_args) = self {
            prove_args.snark_args.snark
        } else {
            false
        }
    }

    pub fn verifier_or_eth_rpc_url(&self) -> Option<String> {
        let verifier_rpc_url = if let Cli::Prove(prove_args) = self {
            prove_args.snark_args.verifier_rpc_url.clone()
        } else {
            None
        };
        verifier_rpc_url.or(self.core_args().eth_rpc_url.clone())
    }

    pub fn verifier_contract(&self) -> Option<String> {
        if let Cli::Prove(prove_args) = self {
            prove_args.snark_args.verifier_contract.clone()
        } else {
            None
        }
    }
=======
#[derive(Debug, Clone, clap::ValueEnum)]
pub enum Network {
    /// Ethereum Mainnet
    Ethereum,
    /// Optimism Mainnet
    Optimism,
    /// Optimism Mainnet as derived from the Ethereum Mainnet
    OptimismDerived,
>>>>>>> 3fb1f451
}

impl fmt::Display for Network {
    fn fmt(&self, f: &mut fmt::Formatter<'_>) -> fmt::Result {
        // use the name of the clap::ValueEnum
        let val = self.to_possible_value().unwrap();
        write!(f, "{}", val.get_name())
    }
}

trait Tag {
    fn tag(&self) -> String;
}

#[derive(clap::Args, Debug, Clone)]
pub struct BuildArgs {
    #[clap(
        short = 'w',
        long,
        require_equals = true,
        value_enum,
        default_value_t = Network::Ethereum
    )]
    /// Network name
    pub network: Network,

    #[clap(short, long, require_equals = true)]
    /// URL of the Ethereum RPC node
    pub eth_rpc_url: Option<String>,

    #[clap(short, long, require_equals = true)]
    /// URL of the Optimism RPC node
    pub op_rpc_url: Option<String>,

    #[clap(short, long, require_equals = true, num_args = 0..=1, default_missing_value = "host/testdata")]
    /// Cache RPC calls locally; the value specifies the cache directory
    ///
    /// [default when the flag is present: host/testdata]
    pub cache: Option<PathBuf>,

    #[clap(short, long, require_equals = true)]
    /// Start block number
    pub block_number: u64,

    #[clap(short = 'n', long, require_equals = true, default_value_t = 1)]
    /// Number of blocks to derive (optimism-derived network only)
    pub block_count: u32,

    #[clap(short='m', long, require_equals = true, num_args = 0..=1, default_missing_value = "1")]
    /// Derive the Optimism blocks using proof composition (optimism-derived network
    /// only); the value specifies the the number of blocks to process per derivation call
    ///
    /// [default when the flag is present: 1]
    pub composition: Option<u32>,
}

impl Tag for BuildArgs {
    fn tag(&self) -> String {
        format!(
            "{}_{}_{}_{}",
            self.network,
            self.block_number,
            self.block_count,
            self.composition.unwrap_or_default()
        )
    }
}

#[derive(clap::Args, Debug, Clone)]
pub struct RunArgs {
    #[clap(flatten)]
    pub build_args: BuildArgs,

    #[clap(short = 'x', long, require_equals = true, default_value_t = 20)]
    /// The maximum cycle count of a segment as a power of 2
    pub execution_po2: u32,

    #[clap(short, long, default_value_t = false)]
    /// Whether to profile the zkVM execution
    pub profile: bool,
}

impl Tag for RunArgs {
    fn tag(&self) -> String {
        self.build_args.tag()
    }
}

#[derive(clap::Args, Debug, Clone)]
pub struct ProveArgs {
    #[clap(flatten)]
    pub run_args: RunArgs,

    #[clap(short, long, default_value_t = false)]
    /// Prove remotely using Bonsai
    pub submit_to_bonsai: bool,
    #[clap(flatten)]
    pub snark_args: SnarkArgs,
}

#[derive(clap::Args, Debug, Clone)]
pub struct SnarkArgs {
    /// Convert the resulting STARK receipt into a Groth-16 SNARK using Bonsai
    #[clap(short, long, default_value_t = false)]
    pub snark: bool,
    #[clap(short, long, require_equals = true)]
    /// URL of the Ethereum RPC node for SNARK verification.
    pub verifier_rpc_url: Option<String>,
    #[clap(short, long, require_equals = true)]
    /// Address of the RiscZeroGroth16Verifier contract. Requires `eth_rpc_url` or
    /// `verifier_rpc_url` to be set.
    pub verifier_contract: Option<String>,
}

impl Tag for ProveArgs {
    fn tag(&self) -> String {
        self.run_args.tag()
    }
}

#[derive(clap::Args, Debug, Clone)]
pub struct VerifyArgs {
    #[clap(short, long, require_equals = true)]
    /// Verify the receipt from the provided Bonsai Session UUID
    pub bonsai_receipt_uuid: String,
}<|MERGE_RESOLUTION|>--- conflicted
+++ resolved
@@ -54,15 +54,6 @@
             Cli::Verify(..) => unimplemented!(),
         }
     }
-}
-
-<<<<<<< HEAD
-    pub fn execution_label(&self) -> String {
-        let sys_time = std::time::SystemTime::now()
-            .duration_since(std::time::UNIX_EPOCH)
-            .unwrap();
-        format!("{}_{}", sys_time.as_secs(), self.to_string())
-    }
 
     pub fn submit_to_bonsai(&self) -> bool {
         if let Cli::Prove(prove_args) = self {
@@ -86,7 +77,7 @@
         } else {
             None
         };
-        verifier_rpc_url.or(self.core_args().eth_rpc_url.clone())
+        verifier_rpc_url.or(self.build_args().eth_rpc_url.clone())
     }
 
     pub fn verifier_contract(&self) -> Option<String> {
@@ -96,7 +87,8 @@
             None
         }
     }
-=======
+}
+
 #[derive(Debug, Clone, clap::ValueEnum)]
 pub enum Network {
     /// Ethereum Mainnet
@@ -105,7 +97,6 @@
     Optimism,
     /// Optimism Mainnet as derived from the Ethereum Mainnet
     OptimismDerived,
->>>>>>> 3fb1f451
 }
 
 impl fmt::Display for Network {
@@ -202,6 +193,7 @@
     #[clap(short, long, default_value_t = false)]
     /// Prove remotely using Bonsai
     pub submit_to_bonsai: bool,
+
     #[clap(flatten)]
     pub snark_args: SnarkArgs,
 }
@@ -211,9 +203,11 @@
     /// Convert the resulting STARK receipt into a Groth-16 SNARK using Bonsai
     #[clap(short, long, default_value_t = false)]
     pub snark: bool,
+
     #[clap(short, long, require_equals = true)]
     /// URL of the Ethereum RPC node for SNARK verification.
     pub verifier_rpc_url: Option<String>,
+
     #[clap(short, long, require_equals = true)]
     /// Address of the RiscZeroGroth16Verifier contract. Requires `eth_rpc_url` or
     /// `verifier_rpc_url` to be set.
