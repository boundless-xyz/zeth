// Copyright 2024 RISC Zero, Inc.
//
// Licensed under the Apache License, Version 2.0 (the "License");
// you may not use this file except in compliance with the License.
// You may obtain a copy of the License at
//
//     http://www.apache.org/licenses/LICENSE-2.0
//
// Unless required by applicable law or agreed to in writing, software
// distributed under the License is distributed on an "AS IS" BASIS,
// WITHOUT WARRANTIES OR CONDITIONS OF ANY KIND, either express or implied.
// See the License for the specific language governing permissions and
// limitations under the License.

extern crate core;

use std::env;

use anyhow::Result;
use clap::Parser;
use log::info;
use risc0_zkvm::sha::Digest;
use zeth::{
<<<<<<< HEAD
    cli::Cli,
    operations::{chains, info::op_info, rollups, snarks::verify_groth16_snark, stark2snark},
=======
    cli::{Cli, Network},
    operations::{build, rollups},
>>>>>>> 3fb1f451
};
use zeth_guests::*;
use zeth_lib::{
    builder::{EthereumStrategy, OptimismStrategy},
    consts::{ETH_MAINNET_CHAIN_SPEC, OP_MAINNET_CHAIN_SPEC},
};

#[tokio::main]
async fn main() -> Result<()> {
    env_logger::init();
    let cli = Cli::parse();

<<<<<<< HEAD
    // Run simple debug info command
    if let Cli::OpInfo(..) = &cli {
        return op_info(cli).await;
    }

    // Prevent internal prover from calling Bonsai on its own
    if !cli.submit_to_bonsai() {
        env::remove_var("BONSAI_API_URL");
        env::remove_var("BONSAI_API_KEY");
    }

    // Execute other commands
    let core_args = cli.core_args();

    let (image_id, stark) = match core_args.network {
        Network::Ethereum => {
            let rpc_url = core_args.eth_rpc_url.clone();
            (
                ETH_BLOCK_ID,
                chains::build_chain_blocks::<EthereumStrategy>(
                    &cli,
                    rpc_url,
                    ETH_MAINNET_CHAIN_SPEC.clone(),
                    ETH_BLOCK_ELF,
                )
                .await?,
=======
    info!("Using the following image ids:");
    info!("  eth-block: {}", Digest::from(ETH_BLOCK_ID));
    info!("  op-block: {}", Digest::from(OP_BLOCK_ID));
    info!("  op-derive: {}", Digest::from(OP_DERIVE_ID));
    info!("  op-compose: {}", Digest::from(OP_COMPOSE_ID));

    // execute the command
    let build_args = cli.build_args();
    match build_args.network {
        Network::Ethereum => {
            let rpc_url = build_args.eth_rpc_url.clone();
            build::build_block::<EthereumStrategy>(
                cli,
                rpc_url,
                &ETH_MAINNET_CHAIN_SPEC,
                ETH_BLOCK_ELF,
>>>>>>> 3fb1f451
            )
        }
        Network::Optimism => {
<<<<<<< HEAD
            let rpc_url = core_args.op_rpc_url.clone();
            (
                OP_BLOCK_ID,
                chains::build_chain_blocks::<OptimismStrategy>(
                    &cli,
                    rpc_url,
                    OP_MAINNET_CHAIN_SPEC.clone(),
                    OP_BLOCK_ELF,
                )
                .await?,
=======
            let rpc_url = build_args.op_rpc_url.clone();
            build::build_block::<OptimismStrategy>(
                cli,
                rpc_url,
                &OP_MAINNET_CHAIN_SPEC,
                OP_BLOCK_ELF,
>>>>>>> 3fb1f451
            )
        }
        Network::OptimismDerived => {
<<<<<<< HEAD
            if let Some(composition_size) = cli.composition() {
                (
                    OP_COMPOSE_ID,
                    rollups::compose_derived_rollup_blocks(&cli, composition_size).await?,
                )
=======
            if let Some(composition_size) = build_args.composition {
                rollups::compose_derived_rollup_blocks(cli, composition_size).await
>>>>>>> 3fb1f451
            } else {
                (OP_DERIVE_ID, rollups::derive_rollup_blocks(&cli).await?)
            }
        }
    };

    // Create/verify Groth16 SNARK
    if cli.snark() {
        let Some((stark_uuid, stark_receipt)) = stark else {
            panic!("No STARK data to snarkify!");
        };

        if !cli.submit_to_bonsai() {
            panic!("Bonsai submission flag required to create a SNARK!");
        }

        let image_id = Digest::from(image_id);
        let (snark_uuid, snark_receipt) = stark2snark(image_id, stark_uuid, stark_receipt).await?;

        info!("Validating SNARK uuid: {}", snark_uuid);

        verify_groth16_snark(&cli, image_id, snark_receipt).await?;
    }

    Ok(())
}<|MERGE_RESOLUTION|>--- conflicted
+++ resolved
@@ -21,13 +21,8 @@
 use log::info;
 use risc0_zkvm::sha::Digest;
 use zeth::{
-<<<<<<< HEAD
-    cli::Cli,
-    operations::{chains, info::op_info, rollups, snarks::verify_groth16_snark, stark2snark},
-=======
     cli::{Cli, Network},
-    operations::{build, rollups},
->>>>>>> 3fb1f451
+    operations::{build, rollups, snarks::verify_groth16_snark, stark2snark},
 };
 use zeth_guests::*;
 use zeth_lib::{
@@ -40,11 +35,11 @@
     env_logger::init();
     let cli = Cli::parse();
 
-<<<<<<< HEAD
-    // Run simple debug info command
-    if let Cli::OpInfo(..) = &cli {
-        return op_info(cli).await;
-    }
+    info!("Using the following image ids:");
+    info!("  eth-block: {}", Digest::from(ETH_BLOCK_ID));
+    info!("  op-block: {}", Digest::from(OP_BLOCK_ID));
+    info!("  op-derive: {}", Digest::from(OP_DERIVE_ID));
+    info!("  op-compose: {}", Digest::from(OP_COMPOSE_ID));
 
     // Prevent internal prover from calling Bonsai on its own
     if !cli.submit_to_bonsai() {
@@ -52,74 +47,41 @@
         env::remove_var("BONSAI_API_KEY");
     }
 
-    // Execute other commands
-    let core_args = cli.core_args();
-
-    let (image_id, stark) = match core_args.network {
+    // execute the command
+    let build_args = cli.build_args();
+    let (image_id, stark) = match build_args.network {
         Network::Ethereum => {
-            let rpc_url = core_args.eth_rpc_url.clone();
+            let rpc_url = build_args.eth_rpc_url.clone();
             (
                 ETH_BLOCK_ID,
-                chains::build_chain_blocks::<EthereumStrategy>(
+                build::build_block::<EthereumStrategy>(
                     &cli,
                     rpc_url,
-                    ETH_MAINNET_CHAIN_SPEC.clone(),
+                    &ETH_MAINNET_CHAIN_SPEC,
                     ETH_BLOCK_ELF,
                 )
                 .await?,
-=======
-    info!("Using the following image ids:");
-    info!("  eth-block: {}", Digest::from(ETH_BLOCK_ID));
-    info!("  op-block: {}", Digest::from(OP_BLOCK_ID));
-    info!("  op-derive: {}", Digest::from(OP_DERIVE_ID));
-    info!("  op-compose: {}", Digest::from(OP_COMPOSE_ID));
-
-    // execute the command
-    let build_args = cli.build_args();
-    match build_args.network {
-        Network::Ethereum => {
-            let rpc_url = build_args.eth_rpc_url.clone();
-            build::build_block::<EthereumStrategy>(
-                cli,
-                rpc_url,
-                &ETH_MAINNET_CHAIN_SPEC,
-                ETH_BLOCK_ELF,
->>>>>>> 3fb1f451
             )
         }
         Network::Optimism => {
-<<<<<<< HEAD
-            let rpc_url = core_args.op_rpc_url.clone();
+            let rpc_url = build_args.op_rpc_url.clone();
             (
                 OP_BLOCK_ID,
-                chains::build_chain_blocks::<OptimismStrategy>(
+                build::build_block::<OptimismStrategy>(
                     &cli,
                     rpc_url,
-                    OP_MAINNET_CHAIN_SPEC.clone(),
+                    &OP_MAINNET_CHAIN_SPEC,
                     OP_BLOCK_ELF,
                 )
                 .await?,
-=======
-            let rpc_url = build_args.op_rpc_url.clone();
-            build::build_block::<OptimismStrategy>(
-                cli,
-                rpc_url,
-                &OP_MAINNET_CHAIN_SPEC,
-                OP_BLOCK_ELF,
->>>>>>> 3fb1f451
             )
         }
         Network::OptimismDerived => {
-<<<<<<< HEAD
-            if let Some(composition_size) = cli.composition() {
+            if let Some(composition_size) = build_args.composition {
                 (
                     OP_COMPOSE_ID,
                     rollups::compose_derived_rollup_blocks(&cli, composition_size).await?,
                 )
-=======
-            if let Some(composition_size) = build_args.composition {
-                rollups::compose_derived_rollup_blocks(cli, composition_size).await
->>>>>>> 3fb1f451
             } else {
                 (OP_DERIVE_ID, rollups::derive_rollup_blocks(&cli).await?)
             }
