// Copyright 2023 RISC Zero, Inc.
//
// Licensed under the Apache License, Version 2.0 (the "License");
// you may not use this file except in compliance with the License.
// You may obtain a copy of the License at
//
//     http://www.apache.org/licenses/LICENSE-2.0
//
// Unless required by applicable law or agreed to in writing, software
// distributed under the License is distributed on an "AS IS" BASIS,
// WITHOUT WARRANTIES OR CONDITIONS OF ANY KIND, either express or implied.
// See the License for the specific language governing permissions and
// limitations under the License.

extern crate core;

use std::{
    fmt::Debug,
    path::{Path, PathBuf},
    time::Instant,
};

use anyhow::{Context, Result};
// use bonsai_sdk::alpha as bonsai_sdk;
use clap::Parser;
use ethers_core::types::Transaction as EthersTransaction;
use log::{error, info};
use risc0_zkvm::{
    serde::to_vec,
    ExecutorEnv,
    ExecutorImpl,
    FileSegmentRef, // Receipt,
};
use serde::{Deserialize, Serialize};
use tempfile::tempdir;
use zeth_guests::{
    ETH_BLOCK_ELF, ETH_BLOCK_ID, ETH_BLOCK_PATH, OP_BLOCK_ELF, OP_BLOCK_ID, OP_BLOCK_PATH,
};
use zeth_lib::{
    builder::{BlockBuilderStrategy, EthereumStrategy, OptimismStrategy},
    consts::{ChainSpec, Network, ETH_MAINNET_CHAIN_SPEC, OP_MAINNET_CHAIN_SPEC},
    host::{preflight::Preflight, verify::Verifier},
    input::Input,
};
use zeth_primitives::BlockHash;

#[derive(Parser, Debug)]
#[clap(author, version, about, long_about = None)]
struct Args {
    #[clap(short, long, require_equals = true)]
    /// URL of the chain RPC node.
    rpc_url: Option<String>,

    #[clap(short, long, require_equals = true, num_args = 0..=1, default_missing_value = "host/testdata")]
    /// Use a local directory as a cache for RPC calls. Accepts a custom directory.
    /// [default: host/testdata]
    cache: Option<PathBuf>,

    #[clap(
        short,
        long,
        require_equals = true,
        value_enum,
        default_value = "ethereum"
    )]
    /// Network name.
    network: Network,

    #[clap(short, long, require_equals = true)]
    /// Block number to validate.
    block_no: u64,

    #[clap(short, long, require_equals = true, num_args = 0..=1, default_missing_value = "20")]
    /// Runs the verification inside the zkvm executor locally. Accepts a custom maximum
    /// segment cycle count as a power of 2. [default: 20]
    local_exec: Option<u32>,

    #[clap(short, long, default_value_t = false)]
    /// Whether to submit the proving workload to Bonsai.
    submit_to_bonsai: bool,

    #[clap(short, long, require_equals = true)]
    /// Bonsai Session UUID to use for receipt verification.
    verify_bonsai_receipt_uuid: Option<String>,

    #[clap(short, long, default_value_t = false)]
    /// Whether to profile the zkVM execution
    profile: bool,
}

fn cache_file_path(cache_path: &Path, network: &str, block_no: u64, ext: &str) -> PathBuf {
    cache_path
        .join(network)
        .join(block_no.to_string())
        .with_extension(ext)
}

#[tokio::main]
async fn main() -> Result<()> {
    env_logger::init();
    let args = Args::parse();

    match args.network {
        Network::Ethereum => {
            run::<EthereumStrategy>(
                args,
                ETH_MAINNET_CHAIN_SPEC.clone(),
                ETH_BLOCK_ELF,
                ETH_BLOCK_ID,
                ETH_BLOCK_PATH,
            )
            .await
        }
        Network::Optimism => {
            run::<OptimismStrategy>(
                args,
                OP_MAINNET_CHAIN_SPEC.clone(),
                OP_BLOCK_ELF,
                OP_BLOCK_ID,
                OP_BLOCK_PATH,
            )
            .await
        }
    }
}

async fn run<N: BlockBuilderStrategy>(
    args: Args,
    chain_spec: ChainSpec,
    guest_elf: &[u8],
    _guest_id: [u32; risc0_zkvm::sha::DIGEST_WORDS],
    _guest_path: &str,
) -> Result<()>
where
    N::TxEssence: 'static + Send + TryFrom<EthersTransaction> + Serialize + Deserialize<'static>,
    <N::TxEssence as TryFrom<EthersTransaction>>::Error: Debug,
{
    // Fetch all of the initial data
    let rpc_cache = args
        .cache
        .as_ref()
        .map(|dir| cache_file_path(dir, &args.network.to_string(), args.block_no, "json.gz"));

    let init_spec = chain_spec.clone();
    let preflight_result = tokio::task::spawn_blocking(move || {
        N::run_preflight(init_spec, rpc_cache, args.rpc_url, args.block_no)
    })
    .await?;
    let preflight_data = preflight_result.context("preflight failed")?;

    // Create the guest input from [Init]
    let input: Input<N::TxEssence> = preflight_data
        .clone()
        .try_into()
        .context("invalid preflight data")?;

    // Verify that the transactions run correctly
    info!("Running from memory ...");
    let (header, state_trie) =
        N::build_from(&chain_spec, input.clone()).context("Error while building block")?;

    info!("Verifying final state using provider data ...");
    preflight_data.verify_block(&header, &state_trie)?;

    info!("Final block hash derived successfully. {}", header.hash());

    // Run in the executor (if requested)
    if let Some(segment_limit_po2) = args.local_exec {
        info!(
            "Running in executor with segment_limit_po2 = {:?}",
            segment_limit_po2
        );

        let input = to_vec(&input).expect("Could not serialize input!");
        info!(
            "Input size: {} words ( {} MB )",
            input.len(),
            input.len() * 4 / 1_000_000
        );

        // let mut profiler = risc0_zkvm::Profiler::new(guest_path, guest_elf).unwrap();

        info!("Running the executor...");
        let start_time = Instant::now();
        let session = {
            let mut builder = ExecutorEnv::builder();
            builder
                .session_limit(None)
                .segment_limit_po2(segment_limit_po2)
                .write_slice(&input);

            // if args.profile {
            //     builder.trace_callback(profiler.make_trace_callback());
            // }

            let env = builder.build().unwrap();
            let mut exec = ExecutorImpl::from_elf(env, guest_elf).unwrap();

            let segment_dir = tempdir().unwrap();

            exec.run_with_callback(|segment| {
                Ok(Box::new(FileSegmentRef::new(&segment, segment_dir.path())?))
            })
            .unwrap()
        };
        info!(
            "Generated {:?} segments; elapsed time: {:?}",
            session.segments.len(),
            start_time.elapsed()
        );

        // if args.profile {
        //     profiler.finalize();
        //
        //     let sys_time = std::time::SystemTime::now()
        //         .duration_since(std::time::UNIX_EPOCH)
        //         .unwrap();
        //     tokio::fs::write(
        //         format!("profile_{}.pb", sys_time.as_secs()),
        //         &profiler.encode_to_vec(),
        //     )
        //     .await
        //     .expect("Failed to write profiling output");
        // }

        info!(
            "Executor ran in (roughly) {} cycles",
            session.segments.len() * (1 << segment_limit_po2)
        );

        let expected_hash = preflight_data.header.hash();
        let found_hash: BlockHash = session.journal.unwrap().decode().unwrap();

        if found_hash == expected_hash {
            info!("Block hash (from executor): {}", found_hash);
        } else {
            error!(
                "Final block hash mismatch (from executor) {} (expected {})",
                found_hash, expected_hash,
            );
        }
    }

    // let mut bonsai_session_uuid = args.verify_bonsai_receipt_uuid;

    // Run in Bonsai (if requested)
    // if bonsai_session_uuid.is_none() && args.submit_to_bonsai {
    //     info!("Creating Bonsai client");
    //     let client = bonsai_sdk::Client::from_env(risc0_zkvm::VERSION)
    //         .expect("Could not create Bonsai client");
    //
    //     // create the memoryImg, upload it and return the imageId
    //     info!("Uploading memory image");
    //     let img_id = {
    //         let program = Program::load_elf(guest_elf, risc0_zkvm::GUEST_MAX_MEM as u32)
    //             .expect("Could not load ELF");
    //         let image = MemoryImage::new(&program, risc0_zkvm::PAGE_SIZE as u32)
    //             .expect("Could not create memory image");
    //         let image_id = hex::encode(image.compute_id());
    //         let image = bincode::serialize(&image).expect("Failed to serialize memory
    // img");
    //
    //         client
    //             .upload_img(&image_id, image)
    //             .expect("Could not upload ELF");
    //         image_id
    //     };
    //
    //     // Prepare input data and upload it.
    //     info!("Uploading inputs");
    //     let input_data = to_vec(&input).unwrap();
    //     let input_data = bytemuck::cast_slice(&input_data).to_vec();
    //     let input_id = client
    //         .upload_input(input_data)
    //         .expect("Could not upload inputs");
    //
    //     // Start a session running the prover
    //     info!("Starting session");
    //     let session = client
    //         .create_session(img_id, input_id)
    //         .expect("Could not create Bonsai session");
    //
    //     println!("Bonsai session UUID: {}", session.uuid);
    //     bonsai_session_uuid = Some(session.uuid)
    // }

    // Verify receipt from Bonsai (if requested)
<<<<<<< HEAD
    // if let Some(session_uuid) = bonsai_session_uuid {
    //     let client = bonsai_sdk::Client::from_env(risc0_zkvm::VERSION)
    //         .expect("Could not create Bonsai client");
    //     let session = bonsai_sdk::SessionId { uuid: session_uuid };
    //
    //     loop {
    //         let res = session
    //             .status(&client)
    //             .expect("Could not fetch Bonsai status");
    //         if res.status == "RUNNING" {
    //             tokio::time::sleep(std::time::Duration::from_secs(15)).await;
    //             continue;
    //         }
    //         if res.status == "SUCCEEDED" {
    //             // Download the receipt, containing the output
    //             let receipt_url = res
    //                 .receipt_url
    //                 .expect("API error, missing receipt on completed session");
    //
    //             let receipt_buf = client
    //                 .download(&receipt_url)
    //                 .expect("Could not download receipt");
    //             let receipt: Receipt =
    //                 bincode::deserialize(&receipt_buf).expect("Could not deserialize
    // receipt");             receipt
    //                 .verify(guest_id)
    //                 .expect("Receipt verification failed");
    //
    //             let expected_hash = preflight_data.header.hash();
    //             let found_hash: BlockHash = receipt.journal.decode().unwrap();
    //
    //             if found_hash == expected_hash {
    //                 info!("Block hash (from Bonsai): {}", found_hash);
    //             } else {
    //                 error!(
    //                     "Final block hash mismatch (from Bonsai) {} (expected {})",
    //                     found_hash, expected_hash,
    //                 );
    //             }
    //         } else {
    //             panic!("Workflow exited: {}", res.status);
    //         }
    //
    //         break;
    //     }
    // }
=======
    if let Some(session_uuid) = bonsai_session_uuid {
        let client = bonsai_sdk::Client::from_env(risc0_zkvm::VERSION)
            .expect("Could not create Bonsai client");
        let session = bonsai_sdk::SessionId { uuid: session_uuid };

        loop {
            let res = session
                .status(&client)
                .expect("Could not fetch Bonsai status");
            if res.status == "RUNNING" {
                println!(
                    "Current status: {} - state: {} - continue polling...",
                    res.status,
                    res.state.unwrap_or_default()
                );
                tokio::time::sleep(std::time::Duration::from_secs(15)).await;
                continue;
            }
            if res.status == "SUCCEEDED" {
                // Download the receipt, containing the output
                let receipt_url = res
                    .receipt_url
                    .expect("API error, missing receipt on completed session");

                let receipt_buf = client
                    .download(&receipt_url)
                    .expect("Could not download receipt");
                let receipt: Receipt =
                    bincode::deserialize(&receipt_buf).expect("Could not deserialize receipt");
                receipt
                    .verify(guest_id)
                    .expect("Receipt verification failed");

                let expected_hash = preflight_data.header.hash();
                let found_hash: BlockHash = receipt.journal.decode().unwrap();

                if found_hash == expected_hash {
                    info!("Block hash (from Bonsai): {}", found_hash);
                } else {
                    error!(
                        "Final block hash mismatch (from Bonsai) {} (expected {})",
                        found_hash, expected_hash,
                    );
                }
            } else {
                panic!(
                    "Workflow exited: {} - | err: {}",
                    res.status,
                    res.error_msg.unwrap_or_default()
                );
            }

            break;
        }
    }
>>>>>>> 2b7186ad

    Ok(())
}<|MERGE_RESOLUTION|>--- conflicted
+++ resolved
@@ -285,7 +285,6 @@
     // }
 
     // Verify receipt from Bonsai (if requested)
-<<<<<<< HEAD
     // if let Some(session_uuid) = bonsai_session_uuid {
     //     let client = bonsai_sdk::Client::from_env(risc0_zkvm::VERSION)
     //         .expect("Could not create Bonsai client");
@@ -296,6 +295,11 @@
     //             .status(&client)
     //             .expect("Could not fetch Bonsai status");
     //         if res.status == "RUNNING" {
+    //             println!(
+    //                 "Current status: {} - state: {} - continue polling...",
+    //                 res.status,
+    //                 res.state.unwrap_or_default()
+    //             );
     //             tokio::time::sleep(std::time::Duration::from_secs(15)).await;
     //             continue;
     //         }
@@ -326,69 +330,16 @@
     //                 );
     //             }
     //         } else {
-    //             panic!("Workflow exited: {}", res.status);
+    //             panic!(
+    //                 "Workflow exited: {} - | err: {}",
+    //                 res.status,
+    //                 res.error_msg.unwrap_or_default()
+    //             );
     //         }
     //
     //         break;
     //     }
     // }
-=======
-    if let Some(session_uuid) = bonsai_session_uuid {
-        let client = bonsai_sdk::Client::from_env(risc0_zkvm::VERSION)
-            .expect("Could not create Bonsai client");
-        let session = bonsai_sdk::SessionId { uuid: session_uuid };
-
-        loop {
-            let res = session
-                .status(&client)
-                .expect("Could not fetch Bonsai status");
-            if res.status == "RUNNING" {
-                println!(
-                    "Current status: {} - state: {} - continue polling...",
-                    res.status,
-                    res.state.unwrap_or_default()
-                );
-                tokio::time::sleep(std::time::Duration::from_secs(15)).await;
-                continue;
-            }
-            if res.status == "SUCCEEDED" {
-                // Download the receipt, containing the output
-                let receipt_url = res
-                    .receipt_url
-                    .expect("API error, missing receipt on completed session");
-
-                let receipt_buf = client
-                    .download(&receipt_url)
-                    .expect("Could not download receipt");
-                let receipt: Receipt =
-                    bincode::deserialize(&receipt_buf).expect("Could not deserialize receipt");
-                receipt
-                    .verify(guest_id)
-                    .expect("Receipt verification failed");
-
-                let expected_hash = preflight_data.header.hash();
-                let found_hash: BlockHash = receipt.journal.decode().unwrap();
-
-                if found_hash == expected_hash {
-                    info!("Block hash (from Bonsai): {}", found_hash);
-                } else {
-                    error!(
-                        "Final block hash mismatch (from Bonsai) {} (expected {})",
-                        found_hash, expected_hash,
-                    );
-                }
-            } else {
-                panic!(
-                    "Workflow exited: {} - | err: {}",
-                    res.status,
-                    res.error_msg.unwrap_or_default()
-                );
-            }
-
-            break;
-        }
-    }
->>>>>>> 2b7186ad
 
     Ok(())
 }