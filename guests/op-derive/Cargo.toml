--- conflicted
+++ resolved
@@ -6,11 +6,7 @@
 [workspace]
 
 [dependencies]
-<<<<<<< HEAD
 risc0-zkvm = { git = "https://github.com/risc0/risc0.git", rev = "d2502d46270a1fe0f0b53059ce8de1fc662539c7", default-features = false, features = ['std'] }
-=======
-risc0-zkvm = { version = "0.19", default-features = false, features = ['std'] }
->>>>>>> 3a999830
 zeth-lib = { path = "../../lib", default-features = false }
 zeth-primitives = { path = "../../primitives", default-features = false }
 
