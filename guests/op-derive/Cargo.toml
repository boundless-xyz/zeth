[package]
name = "op-derive"
version = "0.1.0"
edition = "2021"

[workspace]

[dependencies]
risc0-zkvm = { version = "0.19", default-features = false, features = ['std'] }
zeth-lib = { path = "../../lib", default-features = false }
zeth-primitives = { path = "../../primitives", default-features = false }

[patch.crates-io]
# use optimized risc0 circuit
crypto-bigint = { git = "https://github.com/risc0/RustCrypto-crypto-bigint", tag = "v0.5.2-risczero.0" }
<<<<<<< HEAD
k256 = { git = "https://github.com/risc0/RustCrypto-elliptic-curves", tag = "k256/v0.13.1-risczero.1" }
=======
k256 = { git = "https://github.com/risc0/RustCrypto-elliptic-curves", tag = "k256/v0.13.3-risczero.0" }
>>>>>>> 6867af4e
sha2 = { git = "https://github.com/risc0/RustCrypto-hashes", tag = "sha2-v0.10.6-risczero.0" }

[profile.release]
codegen-units = 1
panic = "abort"<|MERGE_RESOLUTION|>--- conflicted
+++ resolved
@@ -13,11 +13,7 @@
 [patch.crates-io]
 # use optimized risc0 circuit
 crypto-bigint = { git = "https://github.com/risc0/RustCrypto-crypto-bigint", tag = "v0.5.2-risczero.0" }
-<<<<<<< HEAD
-k256 = { git = "https://github.com/risc0/RustCrypto-elliptic-curves", tag = "k256/v0.13.1-risczero.1" }
-=======
 k256 = { git = "https://github.com/risc0/RustCrypto-elliptic-curves", tag = "k256/v0.13.3-risczero.0" }
->>>>>>> 6867af4e
 sha2 = { git = "https://github.com/risc0/RustCrypto-hashes", tag = "sha2-v0.10.6-risczero.0" }
 
 [profile.release]
