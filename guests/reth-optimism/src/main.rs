--- conflicted
+++ resolved
@@ -33,24 +33,24 @@
 
 fn main() {
     // todo: load up revm with hashbrown feat
-<<<<<<< HEAD
     let stateless_client_data_rkyv = env::read_frame();
     let stateless_client_data_pot = env::read_frame();
     env::log("Deserializing input data");
-    let stateless_client_data = OpRethStatelessClient::data_from_parts(&stateless_client_data_rkyv, &stateless_client_data_pot)
-=======
-    let stateless_client_data_pot = env::read_frame();
-    env::log("Deserializing input data");
-    let stateless_client_data = OpRethStatelessClient::data_from_slice(&stateless_client_data_pot)
->>>>>>> 4c6a74f3
-        .expect("Failed to load client data from stdin");
+    let stateless_client_data = OpRethStatelessClient::data_from_parts(
+        &stateless_client_data_rkyv,
+        &stateless_client_data_pot,
+    )
+    .expect("Failed to load client data from stdin");
     let validation_depth = stateless_client_data.blocks.len() as u64;
-    assert!(stateless_client_data.chain.is_optimism(), "This program only supports Optimism chains");
+    assert!(
+        stateless_client_data.chain.is_optimism(),
+        "This program only supports Optimism chains"
+    );
     let chain_id = stateless_client_data.chain as u64;
     // Build the block
     env::log("Validating blocks");
-    let engine = OpRethStatelessClient::validate(stateless_client_data)
-        .expect("block validation failed");
+    let engine =
+        OpRethStatelessClient::validate(stateless_client_data).expect("block validation failed");
     // Build the journal (todo: make this a strategy)
     let block_hash = engine.data.parent_header.hash_slow();
     let total_difficulty = engine.data.total_difficulty;
