--- conflicted
+++ resolved
@@ -12,9 +12,6 @@
 [dependencies]
 blst = { version = "=0.3.15" }
 c-kzg = { version = "=2.1.1" }
-<<<<<<< HEAD
-zeth-chainspec = { path = "../../crates/chainspec" }
-zeth-core = { path = "../../crates/core" }
 revm = { version = "27.1", default-features = false, features = [
     "std",
     "c-kzg",
@@ -23,10 +20,6 @@
     "bn",
 ] }
 risc0-zkvm = { path = "/home/flaub/src/risc0/risc0/zkvm" }
-=======
-revm = { version = "27.1", default-features = false, features = ["std", "c-kzg", "portable", "blst", "bn"] }
-risc0-zkvm = { version = "2.3", features = ["unstable"] }
->>>>>>> a98b6f28
 sha2 = { version = "=0.10.9" }
 substrate-bn = { version = "=0.6.0" }
 tiny-keccak = { version = "=2.0.2" }
