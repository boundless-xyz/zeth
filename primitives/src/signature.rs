// Copyright 2023 RISC Zero, Inc.
//
// Licensed under the Apache License, Version 2.0 (the "License");
// you may not use this file except in compliance with the License.
// You may obtain a copy of the License at
//
//     http://www.apache.org/licenses/LICENSE-2.0
//
// Unless required by applicable law or agreed to in writing, software
// distributed under the License is distributed on an "AS IS" BASIS,
// WITHOUT WARRANTIES OR CONDITIONS OF ANY KIND, either express or implied.
// See the License for the specific language governing permissions and
// limitations under the License.

<<<<<<< HEAD
=======
use alloy_primitives::{Address, U256};
>>>>>>> 5b76342b
use alloy_rlp_derive::{RlpEncodable, RlpMaxEncodedLen};
use serde::{Deserialize, Serialize};

use crate::U256;

/// Represents a cryptographic signature associated with a transaction.
///
/// The `TxSignature` struct encapsulates the components of an ECDSA signature: `v`, `r`,
/// and `s`. This signature can be used to recover the public key of the signer, ensuring
/// the authenticity of the transaction.
#[derive(Debug, Clone, PartialEq, Eq, Serialize, Deserialize, RlpEncodable, RlpMaxEncodedLen)]
pub struct TxSignature {
    pub v: u64,
    pub r: U256,
    pub s: U256,
}

impl TxSignature {
    /// Computes the length of the RLP-encoded signature payload in bytes.
    pub fn payload_length(&self) -> usize {
        self._alloy_rlp_payload_length()
    }
<<<<<<< HEAD
=======
}

impl Transaction {
    /// Recovers the Ethereum address of the sender from the transaction's signature.
    ///
    /// This method uses the ECDSA recovery mechanism to derive the sender's public key
    /// and subsequently their Ethereum address. If the recovery is unsuccessful, an
    /// error is returned.
    pub fn recover_from(&self) -> anyhow::Result<Address> {
        let is_y_odd = self.is_y_odd().context("v invalid")?;
        let signature = K256Signature::from_scalars(
            self.signature.r.to_be_bytes(),
            self.signature.s.to_be_bytes(),
        )
        .context("r, s invalid")?;

        let verify_key = K256VerifyingKey::recover_from_prehash(
            self.essence.signing_hash().as_slice(),
            &signature,
            RecoveryId::new(is_y_odd, false),
        )
        .context("invalid signature")?;

        let public_key = K256PublicKey::from(&verify_key);
        let public_key = public_key.to_encoded_point(false);
        let public_key = public_key.as_bytes();
        debug_assert_eq!(public_key[0], 0x04);
        let hash = keccak(&public_key[1..]);

        Ok(Address::from_slice(&hash[12..]))
    }

    /// Determines whether the y-coordinate of the ECDSA signature's associated public key
    /// is odd.
    ///
    /// This information is derived from the `v` component of the signature and is used
    /// during public key recovery.
    fn is_y_odd(&self) -> Option<bool> {
        match &self.essence {
            TxEssence::Legacy(TxEssenceLegacy { chain_id: None, .. }) => {
                checked_bool(self.signature.v - 27)
            }
            TxEssence::Legacy(TxEssenceLegacy {
                chain_id: Some(chain_id),
                ..
            }) => checked_bool(self.signature.v - 35 - 2 * chain_id),
            _ => checked_bool(self.signature.v),
        }
    }
}

/// Converts a given value into a boolean based on its parity.
///
/// Returns:
/// - `Some(true)` if the value is 1.
/// - `Some(false)` if the value is 0.
/// - `None` otherwise.
#[inline]
fn checked_bool(v: u64) -> Option<bool> {
    match v {
        0 => Some(false),
        1 => Some(true),
        _ => None,
    }
>>>>>>> 5b76342b
}<|MERGE_RESOLUTION|>--- conflicted
+++ resolved
@@ -12,14 +12,9 @@
 // See the License for the specific language governing permissions and
 // limitations under the License.
 
-<<<<<<< HEAD
-=======
-use alloy_primitives::{Address, U256};
->>>>>>> 5b76342b
+use alloy_primitives::U256;
 use alloy_rlp_derive::{RlpEncodable, RlpMaxEncodedLen};
 use serde::{Deserialize, Serialize};
-
-use crate::U256;
 
 /// Represents a cryptographic signature associated with a transaction.
 ///
@@ -38,71 +33,4 @@
     pub fn payload_length(&self) -> usize {
         self._alloy_rlp_payload_length()
     }
-<<<<<<< HEAD
-=======
-}
-
-impl Transaction {
-    /// Recovers the Ethereum address of the sender from the transaction's signature.
-    ///
-    /// This method uses the ECDSA recovery mechanism to derive the sender's public key
-    /// and subsequently their Ethereum address. If the recovery is unsuccessful, an
-    /// error is returned.
-    pub fn recover_from(&self) -> anyhow::Result<Address> {
-        let is_y_odd = self.is_y_odd().context("v invalid")?;
-        let signature = K256Signature::from_scalars(
-            self.signature.r.to_be_bytes(),
-            self.signature.s.to_be_bytes(),
-        )
-        .context("r, s invalid")?;
-
-        let verify_key = K256VerifyingKey::recover_from_prehash(
-            self.essence.signing_hash().as_slice(),
-            &signature,
-            RecoveryId::new(is_y_odd, false),
-        )
-        .context("invalid signature")?;
-
-        let public_key = K256PublicKey::from(&verify_key);
-        let public_key = public_key.to_encoded_point(false);
-        let public_key = public_key.as_bytes();
-        debug_assert_eq!(public_key[0], 0x04);
-        let hash = keccak(&public_key[1..]);
-
-        Ok(Address::from_slice(&hash[12..]))
-    }
-
-    /// Determines whether the y-coordinate of the ECDSA signature's associated public key
-    /// is odd.
-    ///
-    /// This information is derived from the `v` component of the signature and is used
-    /// during public key recovery.
-    fn is_y_odd(&self) -> Option<bool> {
-        match &self.essence {
-            TxEssence::Legacy(TxEssenceLegacy { chain_id: None, .. }) => {
-                checked_bool(self.signature.v - 27)
-            }
-            TxEssence::Legacy(TxEssenceLegacy {
-                chain_id: Some(chain_id),
-                ..
-            }) => checked_bool(self.signature.v - 35 - 2 * chain_id),
-            _ => checked_bool(self.signature.v),
-        }
-    }
-}
-
-/// Converts a given value into a boolean based on its parity.
-///
-/// Returns:
-/// - `Some(true)` if the value is 1.
-/// - `Some(false)` if the value is 0.
-/// - `None` otherwise.
-#[inline]
-fn checked_bool(v: u64) -> Option<bool> {
-    match v {
-        0 => Some(false),
-        1 => Some(true),
-        _ => None,
-    }
->>>>>>> 5b76342b
 }