--- conflicted
+++ resolved
@@ -20,15 +20,9 @@
     transaction::eip2930::{
         AccessList as EthersAccessList, AccessListItem as EthersAccessListItem,
     },
-<<<<<<< HEAD
-    Block as EthersBlock, Bytes as EthersBytes, Transaction as EthersTransaction,
-    TransactionReceipt as EthersReceipt, Withdrawal as EthersWithdrawal, H160 as EthersH160,
-    H256 as EthersH256, U256 as EthersU256, U64,
-=======
     Block as EthersBlock, Bytes as EthersBytes, EIP1186ProofResponse,
-    Transaction as EthersTransaction, Withdrawal as EthersWithdrawal, H160 as EthersH160,
-    H256 as EthersH256, U256 as EthersU256,
->>>>>>> 3e705930
+    Transaction as EthersTransaction, TransactionReceipt as EthersReceipt,
+    Withdrawal as EthersWithdrawal, H160 as EthersH160, H256 as EthersH256, U256 as EthersU256, U64
 };
 
 use crate::{
@@ -270,7 +264,6 @@
     }
 }
 
-<<<<<<< HEAD
 impl TryFrom<EthersReceipt> for Receipt {
     type Error = anyhow::Error;
 
@@ -302,7 +295,9 @@
                     .collect(),
             },
         })
-=======
+    }
+}
+
 /// Conversion from `EIP1186ProofResponse` to the local [StateAccount].
 impl From<EIP1186ProofResponse> for StateAccount {
     fn from(response: EIP1186ProofResponse) -> Self {
@@ -312,6 +307,5 @@
             storage_root: from_ethers_h256(response.storage_hash),
             code_hash: from_ethers_h256(response.code_hash),
         }
->>>>>>> 3e705930
     }
 }