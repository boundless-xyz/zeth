--- conflicted
+++ resolved
@@ -229,15 +229,9 @@
                 to: tx.to.into(),
                 value: from_ethers_u256(tx.value),
                 data: tx.input.0.into(),
-<<<<<<< HEAD
-                source_hash: from_ethers_h256(tx.source_hash.context("source_hash missing")?),
+                source_hash: from_ethers_h256(tx.source_hash),
                 mint: from_ethers_u256(tx.mint.context("mint missing")?),
-                is_system_tx: tx.is_system_tx.unwrap_or_default(),
-=======
-                source_hash: from_ethers_h256(tx.source_hash),
-                mint: from_ethers_u256(tx.mint.unwrap_or_default()),
                 is_system_tx: tx.is_system_tx,
->>>>>>> 916f8c5a
             }),
             _ => OptimismTxEssence::Ethereum(tx.try_into()?),
         };
