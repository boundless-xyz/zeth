// Copyright 2023 RISC Zero, Inc.
//
// Licensed under the Apache License, Version 2.0 (the "License");
// you may not use this file except in compliance with the License.
// You may obtain a copy of the License at
//
//     http://www.apache.org/licenses/LICENSE-2.0
//
// Unless required by applicable law or agreed to in writing, software
// distributed under the License is distributed on an "AS IS" BASIS,
// WITHOUT WARRANTIES OR CONDITIONS OF ANY KIND, either express or implied.
// See the License for the specific language governing permissions and
// limitations under the License.

use alloy_primitives::{Address, Bytes, ChainId, TxNumber, B256, U256};
use alloy_rlp::{Decodable, Encodable, EMPTY_STRING_CODE};
use alloy_rlp_derive::{RlpDecodable, RlpEncodable};
use anyhow::Context;
use bytes::Buf;
use k256::{
    ecdsa::{RecoveryId, Signature as K256Signature, VerifyingKey as K256VerifyingKey},
    elliptic_curve::sec1::ToEncodedPoint,
    PublicKey as K256PublicKey,
};
use serde::{Deserialize, Serialize};

use super::signature::TxSignature;
use crate::{
    access_list::AccessList,
    keccak::keccak,
    transactions::{SignedDecodable, TxEssence},
};

/// Represents a legacy Ethereum transaction as detailed in [EIP-155](https://eips.ethereum.org/EIPS/eip-155).
///
/// The `TxEssenceLegacy` struct encapsulates the core components of a traditional
/// Ethereum transaction prior to the introduction of more recent transaction types. It
/// adheres to the specifications set out in EIP-155.
#[derive(Debug, Clone, PartialEq, Eq, Default, Serialize, Deserialize)]
pub struct TxEssenceLegacy {
    /// The network's chain ID introduced in EIP-155 to prevent replay attacks across
    /// different chains.
    pub chain_id: Option<ChainId>,
    /// A numeric value representing the total number of transactions previously sent by
    /// the sender.
    pub nonce: TxNumber,
    /// The price, in Wei, that the sender is willing to pay per unit of gas for the
    /// transaction's execution.
    pub gas_price: U256,
    /// The maximum amount of gas allocated for the transaction's execution.
    pub gas_limit: U256,
    /// The 160-bit address of the intended recipient for a message call or
    /// [TransactionKind::Create] for contract creation.
    pub to: TransactionKind,
    /// The amount, in Wei, to be transferred to the recipient of the message call.
    pub value: U256,
    /// The transaction's payload, represented as a variable-length byte array.
    pub data: Bytes,
}

#[derive(
    Debug, Clone, PartialEq, Eq, Default, Serialize, Deserialize, RlpEncodable, RlpDecodable,
)]
struct TxEssenceLegacyTxSignature {
    pub nonce: TxNumber,
    pub gas_price: U256,
    pub gas_limit: U256,
    pub to: TransactionKind,
    pub value: U256,
    pub data: Bytes,
    pub v: u64,
    pub r: U256,
    pub s: U256,
}

impl SignedDecodable<TxSignature> for TxEssenceLegacy {
    fn decode_signed(buf: &mut &[u8]) -> alloy_rlp::Result<(Self, TxSignature)> {
        let signed_essence = TxEssenceLegacyTxSignature::decode(buf)?;
        Ok((
            Self {
                chain_id: None,
                nonce: signed_essence.nonce,
                gas_price: signed_essence.gas_price,
                gas_limit: signed_essence.gas_limit,
                to: signed_essence.to,
                value: signed_essence.value,
                data: signed_essence.data,
            },
            TxSignature {
                v: signed_essence.v,
                r: signed_essence.r,
                s: signed_essence.s,
            },
        ))
    }
}

impl TxEssenceLegacy {
    /// Computes the length of the RLP-encoded payload in bytes.
    ///
    /// This method calculates the combined length of all the individual fields
    /// of the transaction when they are RLP-encoded.
    pub fn payload_length(&self) -> usize {
        self.nonce.length()
            + self.gas_price.length()
            + self.gas_limit.length()
            + self.to.length()
            + self.value.length()
            + self.data.length()
    }

    /// Encodes the transaction essence into the provided `out` buffer for the purpose of
    /// signing.
    ///
    /// According to EIP-155, if `chain_id` is present, `(chain_id, 0, 0)` must be
    /// appended to the regular RLP encoding when computing the hash of a transaction for
    /// the purposes of signing.
    pub fn signing_encode(&self, out: &mut dyn alloy_rlp::BufMut) {
        let mut payload_length = self.payload_length();
        // append chain ID according to EIP-155 if present
        if let Some(chain_id) = self.chain_id {
            payload_length += chain_id.length() + 1 + 1;
        }
        alloy_rlp::Header {
            list: true,
            payload_length,
        }
        .encode(out);
        self.nonce.encode(out);
        self.gas_price.encode(out);
        self.gas_limit.encode(out);
        self.to.encode(out);
        self.value.encode(out);
        self.data.encode(out);
        if let Some(chain_id) = self.chain_id {
            chain_id.encode(out);
            out.put_u8(alloy_rlp::EMPTY_STRING_CODE);
            out.put_u8(alloy_rlp::EMPTY_STRING_CODE);
        }
    }

    /// Computes the length of the RLP-encoded transaction essence in bytes, specifically
    /// for signing.
    ///
    /// This method calculates the total length of the transaction when it is RLP-encoded,
    /// including any additional bytes required for the encoding format.
    pub fn signing_length(&self) -> usize {
        let mut payload_length = self.payload_length();
        // append chain ID according to EIP-155 if present
        if let Some(chain_id) = self.chain_id {
            payload_length += chain_id.length() + 1 + 1;
        }
        payload_length + alloy_rlp::length_of_length(payload_length)
    }
}

// Implement the Encodable trait for `TxEssenceLegacy`.
// Ensures that the `chain_id` is always ignored during the RLP encoding process.
impl Encodable for TxEssenceLegacy {
    /// Encodes the [TxEssenceLegacy] instance into the provided `out` buffer.
    ///
    /// This method follows the RLP encoding scheme, but intentionally omits the
    /// `chain_id` to ensure compatibility with legacy transactions.
    #[inline]
    fn encode(&self, out: &mut dyn alloy_rlp::BufMut) {
        alloy_rlp::Header {
            list: true,
            payload_length: self.payload_length(),
        }
        .encode(out);
        self.nonce.encode(out);
        self.gas_price.encode(out);
        self.gas_limit.encode(out);
        self.to.encode(out);
        self.value.encode(out);
        self.data.encode(out);
    }

    /// Computes the length of the RLP-encoded [TxEssenceLegacy] instance in bytes.
    ///
    /// This method calculates the total length of the transaction when it is RLP-encoded,
    /// excluding the `chain_id`.
    #[inline]
    fn length(&self) -> usize {
        let payload_length = self.payload_length();
        payload_length + alloy_rlp::length_of_length(payload_length)
    }
}

/// Represents an Ethereum transaction with an access list, as detailed in [EIP-2930](https://eips.ethereum.org/EIPS/eip-2930).
///
/// The `TxEssenceEip2930` struct encapsulates the core components of an Ethereum
/// transaction that includes an access list. Access lists are a feature introduced in
/// EIP-2930 to specify a list of addresses and storage keys that the transaction will
/// access, allowing for more predictable gas costs.
#[derive(
    Debug, Clone, PartialEq, Eq, Default, Serialize, Deserialize, RlpEncodable, RlpDecodable,
)]
pub struct TxEssenceEip2930 {
    /// The network's chain ID, ensuring the transaction is valid on the intended chain.
    pub chain_id: ChainId,
    /// A numeric value representing the total number of transactions previously sent by
    /// the sender.
    pub nonce: TxNumber,
    /// The price, in Wei, that the sender is willing to pay per unit of gas for the
    /// transaction's execution.
    pub gas_price: U256,
    /// The maximum amount of gas allocated for the transaction's execution.
    pub gas_limit: U256,
    /// The 160-bit address of the intended recipient for a message call. For contract
    /// creation transactions, this is null.
    pub to: TransactionKind,
    /// The amount, in Wei, to be transferred to the recipient of the message call.
    pub value: U256,
    /// The transaction's payload, represented as a variable-length byte array.
    pub data: Bytes,
    /// A list of addresses and storage keys that the transaction will access, helping in
    /// gas optimization.
    pub access_list: AccessList,
}

#[derive(
    Debug, Clone, PartialEq, Eq, Default, Serialize, Deserialize, RlpEncodable, RlpDecodable,
)]
struct TxEssenceEip2930TxSignature {
    pub chain_id: ChainId,
    pub nonce: TxNumber,
    pub gas_price: U256,
    pub gas_limit: U256,
    pub to: TransactionKind,
    pub value: U256,
    pub data: Bytes,
    pub access_list: AccessList,
    pub v: u64,
    pub r: U256,
    pub s: U256,
}

impl SignedDecodable<TxSignature> for TxEssenceEip2930 {
    fn decode_signed(buf: &mut &[u8]) -> alloy_rlp::Result<(Self, TxSignature)> {
        let signed_essence = TxEssenceEip2930TxSignature::decode(buf)?;
        Ok((
            Self {
                chain_id: signed_essence.chain_id,
                nonce: signed_essence.nonce,
                gas_price: signed_essence.gas_price,
                gas_limit: signed_essence.gas_limit,
                to: signed_essence.to,
                value: signed_essence.value,
                data: signed_essence.data,
                access_list: signed_essence.access_list,
            },
            TxSignature {
                v: signed_essence.v,
                r: signed_essence.r,
                s: signed_essence.s,
            },
        ))
    }
}

/// Represents an Ethereum transaction with a priority fee, as detailed in [EIP-1559](https://eips.ethereum.org/EIPS/eip-1559).
///
/// The `TxEssenceEip1559` struct encapsulates the core components of an Ethereum
/// transaction that incorporates the priority fee mechanism introduced in EIP-1559. This
/// mechanism aims to improve the predictability of gas fees and enhance the overall user
/// experience.
#[derive(
    Debug, Clone, PartialEq, Eq, Default, Serialize, Deserialize, RlpEncodable, RlpDecodable,
)]
pub struct TxEssenceEip1559 {
    /// The network's chain ID, ensuring the transaction is valid on the intended chain,
    /// as introduced in EIP-155.
    pub chain_id: ChainId,
    /// A numeric value representing the total number of transactions previously sent by
    /// the sender.
    pub nonce: TxNumber,
    /// The maximum priority fee per unit of gas that the sender is willing to pay to the
    /// miner.
    pub max_priority_fee_per_gas: U256,
    /// The combined maximum fee (base + priority) per unit of gas that the sender is
    /// willing to pay for the transaction's execution.
    pub max_fee_per_gas: U256,
    /// The maximum amount of gas allocated for the transaction's execution.
    pub gas_limit: U256,
    /// The 160-bit address of the intended recipient for a message call. For contract
    /// creation transactions, this is null.
    pub to: TransactionKind,
    /// The amount, in Wei, to be transferred to the recipient of the message call.
    pub value: U256,
    /// The transaction's payload, represented as a variable-length byte array.
    pub data: Bytes,
    /// A list of addresses and storage keys that the transaction will access, aiding in
    /// gas optimization.
    pub access_list: AccessList,
}

#[derive(
    Debug, Clone, PartialEq, Eq, Default, Serialize, Deserialize, RlpEncodable, RlpDecodable,
)]
struct TxEssenceEip1559TxSignature {
    pub chain_id: ChainId,
    pub nonce: TxNumber,
    pub max_priority_fee_per_gas: U256,
    pub max_fee_per_gas: U256,
    pub gas_limit: U256,
    pub to: TransactionKind,
    pub value: U256,
    pub data: Bytes,
    pub access_list: AccessList,
    pub v: u64,
    pub r: U256,
    pub s: U256,
}

impl SignedDecodable<TxSignature> for TxEssenceEip1559 {
    fn decode_signed(buf: &mut &[u8]) -> alloy_rlp::Result<(Self, TxSignature)> {
        let signed_essence = TxEssenceEip1559TxSignature::decode(buf)?;
        Ok((
            Self {
                chain_id: signed_essence.chain_id,
                nonce: signed_essence.nonce,
                max_priority_fee_per_gas: signed_essence.max_priority_fee_per_gas,
                max_fee_per_gas: signed_essence.max_fee_per_gas,
                gas_limit: signed_essence.gas_limit,
                to: signed_essence.to,
                value: signed_essence.value,
                data: signed_essence.data,
                access_list: signed_essence.access_list,
            },
            TxSignature {
                v: signed_essence.v,
                r: signed_essence.r,
                s: signed_essence.s,
            },
        ))
    }
}

/// Represents the type of an Ethereum transaction: either a contract creation or a call
/// to an existing contract.
///
/// This enum is used to distinguish between the two primary types of Ethereum
/// transactions. It avoids using an [Option] for this purpose because options get RLP
/// encoded into lists.
#[derive(Debug, Clone, Copy, PartialEq, Eq, Default, Serialize, Deserialize)]
pub enum TransactionKind {
    /// Indicates that the transaction is for creating a new contract on the Ethereum
    /// network.
    #[default]
    Create,
    /// Indicates that the transaction is a call to an existing contract, identified by
    /// its 160-bit address.
    Call(Address),
}

/// Provides a conversion from [TransactionKind] to `Option<Address>`.
///
/// This implementation allows for a straightforward extraction of the Ethereum address
/// from a [TransactionKind]. If the transaction kind is a `Call`, the address is wrapped
/// in a `Some`. If it's a `Create`, the result is `None`.
impl From<TransactionKind> for Option<Address> {
    /// Converts a [TransactionKind] into an `Option<Address>`.
    ///
    /// - If the transaction kind is `Create`, this returns `None`.
    /// - If the transaction kind is `Call`, this returns the address wrapped in a `Some`.
    fn from(value: TransactionKind) -> Self {
        match value {
            TransactionKind::Create => None,
            TransactionKind::Call(addr) => Some(addr),
        }
    }
}

/// Provides RLP encoding functionality for the [TransactionKind] enum.
///
/// This implementation ensures that each variant of the [TransactionKind] enum can be
/// RLP-encoded.
/// - The `Call` variant is encoded as the address it contains.
/// - The `Create` variant is encoded as an empty string.
impl Encodable for TransactionKind {
    /// Encodes the [TransactionKind] enum variant into the provided `out` buffer.
    ///
    /// If the transaction kind is `Call`, the Ethereum address is encoded directly.
    /// If the transaction kind is `Create`, an empty string code is added to the buffer.
    #[inline]
    fn encode(&self, out: &mut dyn alloy_rlp::BufMut) {
        match self {
            TransactionKind::Call(addr) => addr.encode(out),
            TransactionKind::Create => out.put_u8(EMPTY_STRING_CODE),
        }
    }

    /// Computes the length of the RLP-encoded [TransactionKind] enum variant in bytes.
    ///
    /// If the transaction kind is `Call`, this returns the length of the Ethereum
    /// address. If the transaction kind is `Create`, this returns 1 (length of the
    /// empty string code).
    #[inline]
    fn length(&self) -> usize {
        match self {
            TransactionKind::Call(addr) => addr.length(),
            TransactionKind::Create => 1,
        }
    }
}

impl Decodable for TransactionKind {
    fn decode(buf: &mut &[u8]) -> alloy_rlp::Result<Self> {
        match buf.first().copied() {
            Some(EMPTY_STRING_CODE) => {
                buf.advance(1);
                Ok(TransactionKind::Create)
            }
<<<<<<< HEAD
            _ => Ok(TransactionKind::Call(Address::decode(buf)?)),
=======
            _ => Address::decode(buf).map(TransactionKind::Call),
>>>>>>> 072e39f8
        }
    }
}

/// Represents the core essence of an Ethereum transaction, specifically the portion that
/// gets signed.
///
/// The [EthereumTxEssence] enum provides a way to handle different types of Ethereum
/// transactions.
#[derive(Debug, Clone, PartialEq, Eq, Serialize, Deserialize)]
pub enum EthereumTxEssence {
    /// Represents a legacy Ethereum transaction, which follows the original transaction
    /// format.
    Legacy(TxEssenceLegacy),
    /// Represents an Ethereum transaction that includes an access list, as introduced in [EIP-2930](https://eips.ethereum.org/EIPS/eip-2930).
    /// Access lists specify a list of addresses and storage keys that the transaction
    /// will access, allowing for more predictable gas costs.
    Eip2930(TxEssenceEip2930),
    /// Represents an Ethereum transaction that incorporates a priority fee mechanism, as detailed in [EIP-1559](https://eips.ethereum.org/EIPS/eip-1559).
    /// This mechanism aims to improve the predictability of gas fees and enhances the
    /// overall user experience.
    Eip1559(TxEssenceEip1559),
}

impl Encodable for EthereumTxEssence {
    /// Encodes the [EthereumTxEssence] enum variant into the provided `out` buffer.
    ///
    /// Depending on the variant of the [EthereumTxEssence] enum, this method will
    /// delegate the encoding process to the appropriate transaction type's encoding
    /// method.
    #[inline]
    fn encode(&self, out: &mut dyn alloy_rlp::BufMut) {
        match self {
            EthereumTxEssence::Legacy(tx) => tx.encode(out),
            EthereumTxEssence::Eip2930(tx) => tx.encode(out),
            EthereumTxEssence::Eip1559(tx) => tx.encode(out),
        }
    }

    /// Computes the length of the RLP-encoded [EthereumTxEssence] enum variant in bytes.
    ///
    /// Depending on the variant of the [EthereumTxEssence] enum, this method will
    /// delegate the length computation to the appropriate transaction type's length
    /// method.
    #[inline]
    fn length(&self) -> usize {
        match self {
            EthereumTxEssence::Legacy(tx) => tx.length(),
            EthereumTxEssence::Eip2930(tx) => tx.length(),
            EthereumTxEssence::Eip1559(tx) => tx.length(),
        }
    }
}

impl SignedDecodable<TxSignature> for EthereumTxEssence {
    fn decode_signed(buf: &mut &[u8]) -> alloy_rlp::Result<(Self, TxSignature)> {
        match buf.first().copied() {
            // check the EIP-2718 transaction type for non-legacy transactions
            Some(value) if value <= 0x7f => {
                buf.advance(1);
                // typed tx
                match value {
                    0x01 => TxEssenceEip2930::decode_signed(buf)
                        .map(|(e, s)| (EthereumTxEssence::Eip2930(e), s)),
                    0x02 => TxEssenceEip1559::decode_signed(buf)
                        .map(|(e, s)| (EthereumTxEssence::Eip1559(e), s)),
                    _ => Err(alloy_rlp::Error::Custom("Unsupported transaction type")),
                }
            }
            // Legacy transactions
            Some(_) => {
                TxEssenceLegacy::decode_signed(buf).map(|(e, s)| (EthereumTxEssence::Legacy(e), s))
            }
            None => Err(alloy_rlp::Error::InputTooShort),
        }
    }
}

impl EthereumTxEssence {
    /// Computes the signing hash for the transaction essence.
    ///
    /// This method calculates the Keccak hash of the data that needs to be signed
    /// for the transaction, ensuring the integrity and authenticity of the transaction.
    pub(crate) fn signing_hash(&self) -> B256 {
        keccak(self.signing_data()).into()
    }

    /// Retrieves the data that should be signed for the transaction essence.
    ///
    /// Depending on the variant of the [EthereumTxEssence] enum, this method prepares the
    /// appropriate data for signing. For EIP-2930 and EIP-1559 transactions, a specific
    /// prefix byte is added before the transaction data.
    fn signing_data(&self) -> Vec<u8> {
        match self {
            EthereumTxEssence::Legacy(tx) => {
                let mut buf = Vec::with_capacity(tx.signing_length());
                tx.signing_encode(&mut buf);
                buf
            }
            EthereumTxEssence::Eip2930(tx) => {
                let mut buf = Vec::with_capacity(tx.length() + 1);
                buf.push(0x01);
                tx.encode(&mut buf);
                buf
            }
            EthereumTxEssence::Eip1559(tx) => {
                let mut buf = Vec::with_capacity(tx.length() + 1);
                buf.push(0x02);
                tx.encode(&mut buf);
                buf
            }
        }
    }

    /// Returns the parity of the y-value of the curve point for which `signature.r` is
    /// the x-value. This is encoded in the `v` field of the signature.
    ///
    /// It returns `None` if the parity cannot be determined.
    fn is_y_odd(&self, signature: &TxSignature) -> Option<bool> {
        match self {
            EthereumTxEssence::Legacy(TxEssenceLegacy { chain_id: None, .. }) => {
                checked_bool(signature.v - 27)
            }
            EthereumTxEssence::Legacy(TxEssenceLegacy {
                chain_id: Some(chain_id),
                ..
            }) => checked_bool(signature.v - 35 - 2 * chain_id),
            _ => checked_bool(signature.v),
        }
    }
}

/// Converts a given value into a boolean based on its parity.
fn checked_bool(v: u64) -> Option<bool> {
    match v {
        0 => Some(false),
        1 => Some(true),
        _ => None,
    }
}

impl TxEssence for EthereumTxEssence {
    /// Returns the EIP-2718 transaction type or `0x00` for Legacy transactions.
    fn tx_type(&self) -> u8 {
        match self {
            EthereumTxEssence::Legacy(_) => 0x00,
            EthereumTxEssence::Eip2930(_) => 0x01,
            EthereumTxEssence::Eip1559(_) => 0x02,
        }
    }
    /// Returns the gas limit set for the transaction.
    fn gas_limit(&self) -> U256 {
        match self {
            EthereumTxEssence::Legacy(tx) => tx.gas_limit,
            EthereumTxEssence::Eip2930(tx) => tx.gas_limit,
            EthereumTxEssence::Eip1559(tx) => tx.gas_limit,
        }
    }
    /// Returns the recipient address of the transaction, if available.
    fn to(&self) -> Option<Address> {
        match self {
            EthereumTxEssence::Legacy(tx) => tx.to.into(),
            EthereumTxEssence::Eip2930(tx) => tx.to.into(),
            EthereumTxEssence::Eip1559(tx) => tx.to.into(),
        }
    }
    /// Recovers the Ethereum address of the sender from the transaction's signature.
    fn recover_from(&self, signature: &TxSignature) -> anyhow::Result<Address> {
        let is_y_odd = self.is_y_odd(signature).context("v invalid")?;
        let signature =
            K256Signature::from_scalars(signature.r.to_be_bytes(), signature.s.to_be_bytes())
                .context("r, s invalid")?;

        let verify_key = K256VerifyingKey::recover_from_prehash(
            self.signing_hash().as_slice(),
            &signature,
            RecoveryId::new(is_y_odd, false),
        )
        .context("invalid signature")?;

        let public_key = K256PublicKey::from(&verify_key);
        let public_key = public_key.to_encoded_point(false);
        let public_key = public_key.as_bytes();
        debug_assert_eq!(public_key[0], 0x04);
        let hash = keccak(&public_key[1..]);

        Ok(Address::from_slice(&hash[12..]))
    }
    /// Returns the length of the RLP-encoding payload in bytes.
    fn payload_length(&self) -> usize {
        match self {
            EthereumTxEssence::Legacy(tx) => tx.payload_length(),
            EthereumTxEssence::Eip2930(tx) => tx._alloy_rlp_payload_length(),
            EthereumTxEssence::Eip1559(tx) => tx._alloy_rlp_payload_length(),
        }
    }
    /// Returns a reference to the transaction's call data
    fn data(&self) -> &Bytes {
        match self {
            EthereumTxEssence::Legacy(tx) => &tx.data,
            EthereumTxEssence::Eip2930(tx) => &tx.data,
            EthereumTxEssence::Eip1559(tx) => &tx.data,
        }
    }
}

#[cfg(test)]
mod tests {
    use alloy_primitives::{address, b256};
    use serde_json::json;

    use super::*;
    use crate::{
        transactions::{EthereumTransaction, Transaction},
        RlpBytes,
    };

    #[test]
    fn legacy() {
        // Tx: 0x5c504ed432cb51138bcf09aa5e8a410dd4a1e204ef84bfed1be16dfba1b22060
        let tx = json!({
                "Legacy": {
                    "nonce": 0,
                    "gas_price": "0x2d79883d2000",
                    "gas_limit": "0x5208",
                    "to": { "Call": "0x5df9b87991262f6ba471f09758cde1c0fc1de734" },
                    "value": "0x7a69",
                    "data": "0x"
                  }
        });
        let essence: EthereumTxEssence = serde_json::from_value(tx).unwrap();

        let signature: TxSignature = serde_json::from_value(json!({
            "v": 28,
            "r": "0x88ff6cf0fefd94db46111149ae4bfc179e9b94721fffd821d38d16464b3f71d0",
            "s": "0x45e0aff800961cfce805daef7016b9b675c137a6a41a548f7b60a3484c06a33a"
        }))
        .unwrap();
        let transaction = EthereumTransaction { essence, signature };

        // verify the RLP roundtrip
        let decoded = Transaction::decode(&mut transaction.to_rlp().as_ref()).unwrap();
        assert_eq!(transaction, decoded);

        // verify that bincode serialization works
        let _: EthereumTransaction =
            bincode::deserialize(&bincode::serialize(&transaction).unwrap()).unwrap();

        assert_eq!(
            transaction.hash(),
            b256!("5c504ed432cb51138bcf09aa5e8a410dd4a1e204ef84bfed1be16dfba1b22060")
        );
        let recovered = transaction.recover_from().unwrap();
        assert_eq!(
            recovered,
            address!("a1e4380a3b1f749673e270229993ee55f35663b4")
        );
    }

    #[test]
    fn eip155() {
        // Tx: 0x4540eb9c46b1654c26353ac3c65e56451f711926982ce1b02f15c50e7459caf7
        let tx = json!({
                "Legacy": {
                    "nonce": 537760,
                    "gas_price": "0x03c49bfa04",
                    "gas_limit": "0x019a28",
                    "to": { "Call": "0xf0ee707731d1be239f9f482e1b2ea5384c0c426f" },
                    "value": "0x06df842eaa9fb800",
                    "data": "0x",
                    "chain_id": 1
                  }
        });
        let essence: EthereumTxEssence = serde_json::from_value(tx).unwrap();

        let signature: TxSignature = serde_json::from_value(json!({
            "v": 38,
            "r": "0xcadd790a37b78e5613c8cf44dc3002e3d7f06a5325d045963c708efe3f9fdf7a",
            "s": "0x1f63adb9a2d5e020c6aa0ff64695e25d7d9a780ed8471abe716d2dc0bf7d4259"
        }))
        .unwrap();
        let transaction = EthereumTransaction { essence, signature };

        // verify that rlp encode/decode works
        let recoded_transaction: Transaction<EthereumTxEssence> =
            Transaction::decode(&mut transaction.to_rlp().as_ref()).unwrap();
        assert_eq!(transaction.to_rlp(), recoded_transaction.to_rlp());

        // verify that bincode serialization works
        let _: EthereumTransaction =
            bincode::deserialize(&bincode::serialize(&transaction).unwrap()).unwrap();

        assert_eq!(
            transaction.hash(),
            b256!("4540eb9c46b1654c26353ac3c65e56451f711926982ce1b02f15c50e7459caf7")
        );
        let recovered = transaction.recover_from().unwrap();
        assert_eq!(
            recovered,
            address!("974caa59e49682cda0ad2bbe82983419a2ecc400")
        );
    }

    #[test]
    fn eip2930() {
        // Tx: 0xbe4ef1a2244e99b1ef518aec10763b61360be22e3b649dcdf804103719b1faef
        let tx = json!({
          "Eip2930": {
            "chain_id": 1,
            "nonce": 93847,
            "gas_price": "0xf46a5a9d8",
            "gas_limit": "0x21670",
            "to": { "Call": "0xc11ce44147c9f6149fbe54adb0588523c38718d7" },
            "value": "0x10d1471",
            "data": "0x050000000002b8809aef26206090eafd7d5688615d48197d1c5ce09be6c30a33be4c861dee44d13f6dd33c2e8c5cad7e2725f88a8f0000000002d67ca5eb0e5fb6",
            "access_list": [
              {
                "address": "0xd6e64961ba13ba42858ad8a74ed9a9b051a4957d",
                "storage_keys": [
                  "0x0000000000000000000000000000000000000000000000000000000000000008",
                  "0x0b4b38935f88a7bddbe6be76893de2a04640a55799d6160729a82349aff1ffae",
                  "0xc59ee2ee2ba599569b2b1f06989dadbec5ee157c8facfe64f36a3e33c2b9d1bf"
                ]
              },
              {
                "address": "0xc02aaa39b223fe8d0a0e5c4f27ead9083c756cc2",
                "storage_keys": [
                  "0x7635825e4f8dfeb20367f8742c8aac958a66caa001d982b3a864dcc84167be80",
                  "0x42555691810bdf8f236c31de88d2cc9407a8ff86cd230ba3b7029254168df92a",
                  "0x29ece5a5f4f3e7751868475502ab752b5f5fa09010960779bf7204deb72f5dde"
                ]
              },
              {
                "address": "0x4c861dee44d13f6dd33c2e8c5cad7e2725f88a8f",
                "storage_keys": [
                  "0x000000000000000000000000000000000000000000000000000000000000000c",
                  "0x0000000000000000000000000000000000000000000000000000000000000008",
                  "0x0000000000000000000000000000000000000000000000000000000000000006",
                  "0x0000000000000000000000000000000000000000000000000000000000000007"
                ]
              },
              {
                "address": "0x90eafd7d5688615d48197d1c5ce09be6c30a33be",
                "storage_keys": [
                  "0x0000000000000000000000000000000000000000000000000000000000000001",
                  "0x9c04773acff4c5c42718bd0120c72761f458e43068a3961eb935577d1ed4effb",
                  "0x0000000000000000000000000000000000000000000000000000000000000008",
                  "0x0000000000000000000000000000000000000000000000000000000000000000",
                  "0x0000000000000000000000000000000000000000000000000000000000000004"
                ]
              }
            ]
          }
        });
        let essence: EthereumTxEssence = serde_json::from_value(tx).unwrap();

        let signature: TxSignature = serde_json::from_value(json!({
            "v": 1,
            "r": "0xf86aa2dfde99b0d6a41741e96cfcdee0c6271febd63be4056911db19ae347e66",
            "s": "0x601deefbc4835cb15aa1af84af6436fc692dea3428d53e7ff3d34a314cefe7fc"
        }))
        .unwrap();
        let transaction = EthereumTransaction { essence, signature };

        // verify that rlp encode/decode works
        // verify the RLP roundtrip
        let decoded = Transaction::decode(&mut transaction.to_rlp().as_ref()).unwrap();
        assert_eq!(transaction, decoded);

        // verify that bincode serialization works
        let _: EthereumTransaction =
            bincode::deserialize(&bincode::serialize(&transaction).unwrap()).unwrap();

        assert_eq!(
            transaction.hash(),
            b256!("be4ef1a2244e99b1ef518aec10763b61360be22e3b649dcdf804103719b1faef")
        );
        let recovered = transaction.recover_from().unwrap();
        assert_eq!(
            recovered,
            address!("79b7a69d90c82e014bf0315e164208119b510fa0")
        );
    }

    #[test]
    fn eip1559() {
        // Tx: 0x2bcdc03343ca9c050f8dfd3c87f32db718c762ae889f56762d8d8bdb7c5d69ff
        let tx = json!({
                "Eip1559": {
                  "chain_id": 1,
                  "nonce": 32,
                  "max_priority_fee_per_gas": "0x3b9aca00",
                  "max_fee_per_gas": "0x89d5f3200",
                  "gas_limit": "0x5b04",
                  "to": { "Call": "0xa9d1e08c7793af67e9d92fe308d5697fb81d3e43" },
                  "value": "0x1dd1f234f68cde2",
                  "data": "0x",
                  "access_list": []
                }
        });
        let essence: EthereumTxEssence = serde_json::from_value(tx).unwrap();

        let signature: TxSignature = serde_json::from_value(json!({
            "v": 0,
            "r": "0x2bdf47562da5f2a09f09cce70aed35ec9ac62f5377512b6a04cc427e0fda1f4d",
            "s": "0x28f9311b515a5f17aa3ad5ea8bafaecfb0958801f01ca11fd593097b5087121b"
        }))
        .unwrap();
        let transaction = EthereumTransaction { essence, signature };

        // verify the RLP roundtrip
        let decoded = Transaction::decode(&mut transaction.to_rlp().as_ref()).unwrap();
        assert_eq!(transaction, decoded);

        // verify that bincode serialization works
        let _: EthereumTransaction =
            bincode::deserialize(&bincode::serialize(&transaction).unwrap()).unwrap();

        assert_eq!(
            transaction.hash(),
            b256!("2bcdc03343ca9c050f8dfd3c87f32db718c762ae889f56762d8d8bdb7c5d69ff")
        );
        let recovered = transaction.recover_from().unwrap();
        assert_eq!(
            recovered,
            address!("4b9f4114d50e7907bff87728a060ce8d53bf4cf7")
        );
    }
}<|MERGE_RESOLUTION|>--- conflicted
+++ resolved
@@ -412,11 +412,7 @@
                 buf.advance(1);
                 Ok(TransactionKind::Create)
             }
-<<<<<<< HEAD
-            _ => Ok(TransactionKind::Call(Address::decode(buf)?)),
-=======
             _ => Address::decode(buf).map(TransactionKind::Call),
->>>>>>> 072e39f8
         }
     }
 }
