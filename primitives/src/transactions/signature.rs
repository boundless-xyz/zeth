--- conflicted
+++ resolved
@@ -13,11 +13,7 @@
 // limitations under the License.
 
 use alloy_primitives::{ChainId, U256};
-<<<<<<< HEAD
-use alloy_rlp_derive::RlpEncodable;
-=======
 use alloy_rlp_derive::{RlpDecodable, RlpEncodable, RlpMaxEncodedLen};
->>>>>>> 923049a8
 use serde::{Deserialize, Serialize};
 
 /// Represents a cryptographic signature associated with a transaction.
@@ -25,9 +21,6 @@
 /// The `TxSignature` struct encapsulates the components of an ECDSA signature: `v`, `r`,
 /// and `s`. This signature can be used to recover the public key of the signer, ensuring
 /// the authenticity of the transaction.
-<<<<<<< HEAD
-#[derive(Debug, Clone, Default, PartialEq, Eq, Serialize, Deserialize, RlpEncodable)]
-=======
 #[derive(
     Debug,
     Clone,
@@ -40,7 +33,6 @@
     RlpMaxEncodedLen,
     RlpDecodable,
 )]
->>>>>>> 923049a8
 pub struct TxSignature {
     pub v: u64,
     pub r: U256,
