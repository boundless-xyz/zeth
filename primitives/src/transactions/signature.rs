// Copyright 2024 RISC Zero, Inc.
//
// Licensed under the Apache License, Version 2.0 (the "License");
// you may not use this file except in compliance with the License.
// You may obtain a copy of the License at
//
//     http://www.apache.org/licenses/LICENSE-2.0
//
// Unless required by applicable law or agreed to in writing, software
// distributed under the License is distributed on an "AS IS" BASIS,
// WITHOUT WARRANTIES OR CONDITIONS OF ANY KIND, either express or implied.
// See the License for the specific language governing permissions and
// limitations under the License.

use alloy_primitives::{ChainId, U256};
<<<<<<< HEAD
use alloy_rlp_derive::{RlpDecodable, RlpEncodable, RlpMaxEncodedLen};
=======
use alloy_rlp_derive::RlpEncodable;
>>>>>>> ee9d6e00
use serde::{Deserialize, Serialize};

/// Represents a cryptographic signature associated with a transaction.
///
/// The `TxSignature` struct encapsulates the components of an ECDSA signature: `v`, `r`,
/// and `s`. This signature can be used to recover the public key of the signer, ensuring
/// the authenticity of the transaction.
<<<<<<< HEAD
#[derive(
    Debug,
    Clone,
    Default,
    PartialEq,
    Eq,
    Serialize,
    Deserialize,
    RlpEncodable,
    RlpMaxEncodedLen,
    RlpDecodable,
)]
=======
#[derive(Debug, Clone, Default, PartialEq, Eq, Serialize, Deserialize, RlpEncodable)]
>>>>>>> ee9d6e00
pub struct TxSignature {
    pub v: u64,
    pub r: U256,
    pub s: U256,
}

impl TxSignature {
    /// Returns the chain_id of the V value, if any.
    pub fn chain_id(&self) -> Option<ChainId> {
        match self.v {
            // EIP-155 encodes the chain_id in the V value
            value @ 35..=u64::MAX => Some((value - 35) / 2),
            _ => None,
        }
    }

    /// Computes the length of the RLP-encoded signature payload in bytes.
    pub fn payload_length(&self) -> usize {
        self._alloy_rlp_payload_length()
    }
}<|MERGE_RESOLUTION|>--- conflicted
+++ resolved
@@ -13,11 +13,7 @@
 // limitations under the License.
 
 use alloy_primitives::{ChainId, U256};
-<<<<<<< HEAD
 use alloy_rlp_derive::{RlpDecodable, RlpEncodable, RlpMaxEncodedLen};
-=======
-use alloy_rlp_derive::RlpEncodable;
->>>>>>> ee9d6e00
 use serde::{Deserialize, Serialize};
 
 /// Represents a cryptographic signature associated with a transaction.
@@ -25,7 +21,6 @@
 /// The `TxSignature` struct encapsulates the components of an ECDSA signature: `v`, `r`,
 /// and `s`. This signature can be used to recover the public key of the signer, ensuring
 /// the authenticity of the transaction.
-<<<<<<< HEAD
 #[derive(
     Debug,
     Clone,
@@ -38,9 +33,6 @@
     RlpMaxEncodedLen,
     RlpDecodable,
 )]
-=======
-#[derive(Debug, Clone, Default, PartialEq, Eq, Serialize, Deserialize, RlpEncodable)]
->>>>>>> ee9d6e00
 pub struct TxSignature {
     pub v: u64,
     pub r: U256,
